/* eslint-disable react-hooks/exhaustive-deps */
'use client';

import { useCallback, useEffect, useRef, useState } from 'react';
import type { WebGLSceneAssets } from '@/types';

import { useSettings }   from '@/providers/SettingsProvider';
import { useAudioData }  from '@/providers/AudioDataProvider';
import { useScene }      from '@/providers/SceneProvider';

import { BrandingOverlay } from './BrandingOverlay';
import { WebcamFeed }      from './WebcamFeed';

import * as THREE from 'three';
<<<<<<< HEAD
import { SBNF_BODY_FONT_FAMILY } from '@/lib/brandingConstants';
import { INITIAL_AUDIO_DATA } from '@/lib/constants';
=======
>>>>>>> bc2f229d

/**
 * VisualizerView
 * ------------------------------------------------------------------
 * • Single WebGL render-path (2-D canvas renderer removed).
 * • Handles scene init / cleanup, resize, FPS monitoring, webcam feed,
 *   optional AI-overlay (as WebGL texture) and branding overlay.
 */

export function VisualizerView() {
  /* ─────────────────────────── Refs & State ────────────────────────── */
  const canvasRef           = useRef<HTMLCanvasElement>(null);
  const overlayCanvasRef    = useRef<HTMLCanvasElement>(null);

  const { settings }        = useSettings();
  const { audioData }       = useAudioData();
  const { scenes }          = useScene();

<<<<<<< HEAD
  const { settings } = useSettings();
  const settingsRef = useRef(settings);
  useEffect(() => {
    settingsRef.current = settings;
  }, [settings]);


  const { audioData } = useAudioData();
  const { scenes } = useScene();
=======
>>>>>>> bc2f229d
  const animationFrameIdRef = useRef<number | null>(null);
  const lastSceneIdRef      = useRef<string | undefined>(settings.currentSceneId);

  /* Webcam feed ( HTMLVideoElement ) */
  const [webcamElement, setWebcamElement] = useState<HTMLVideoElement | null>(null);

  /* Error banner for fatal scene/renderer problems */
  const [lastError, setLastError] = useState<string | null>(null);
<<<<<<< HEAD
  const aiOverlayImageRef = useRef<HTMLImageElement | null>(null);

  const webGLRendererRef = useRef<THREE.WebGLRenderer | null>(null);
  const currentSceneWebGLAssetsRef = useRef<(WebGLSceneAssets & { sceneId?: string }) | null>(null);
  const previousSceneWebGLAssetsRef = useRef<(WebGLSceneAssets & { sceneId?: string }) | null>(null);


  const previousScene2DRef = useRef<SceneDefinition | null>(null);
  const [isTransitioning2D, setIsTransitioning2D] = useState(false);
  const transition2DStartTimeRef = useRef<number>(0);
  const lastSceneIdRef = useRef<string | undefined>(undefined);
  const [canvasKey, setCanvasKey] = useState(0);
  const prevRendererTypeRef = useRef<string | undefined>(undefined);


  const lastFrameTimeRef = useRef(performance.now());
  const frameCountRef = useRef(0);
  const [fps, setFps] = useState(0);
  const lastLoggedFpsRef = useRef<number>(0);
  const fpsLogIntervalRef = useRef<NodeJS.Timeout | null>(null);

  const get2DContext = useCallback((): CanvasRenderingContext2D | null => {
    const canvas = canvasRef.current;
    if (!canvas) return null;
    if (webGLRendererRef.current && webGLRendererRef.current.domElement === canvas) {
      return null;
    }
    try {
      return canvas.getContext('2d');
    } catch (e) {
      console.error("VisualizerView: Error getting 2D context for main canvas:", e);
      return null;
    }
  }, []);
=======
>>>>>>> bc2f229d

  /* AI overlay image → THREE.CanvasTexture */
  const aiOverlayImageRef   = useRef<HTMLImageElement | null>(null);
  const [aiOverlayTexture, setAiOverlayTexture] =
    useState<THREE.CanvasTexture | null>(null);
  const aiOverlayTextureRef = useRef<THREE.CanvasTexture | null>(null);

<<<<<<< HEAD
  // Effect to handle canvas re-keying when renderer type changes
  useEffect(() => {
    const currentSettings = settingsRef.current;
    const newSceneDefinition = scenes.find(s => s.id === currentSettings.currentSceneId) || null;
    const prevSceneDefinition = scenes.find(s => s.id === lastSceneIdRef.current) || null;
    
    const newRendererType = newSceneDefinition?.rendererType || '2d';
    const oldRendererType = prevRendererTypeRef.current;

    if (oldRendererType !== undefined && newRendererType !== oldRendererType) {
      console.log(`VisualizerView: Renderer type changing from ${oldRendererType} to ${newRendererType}. Remounting canvases. New CanvasKey: ${canvasKey + 1}`);
      
      if (oldRendererType === 'webgl' && prevSceneDefinition?.cleanupWebGL && previousSceneWebGLAssetsRef.current) {
        console.log(`VisualizerView: Cleaning up WebGL assets for previous scene: ${prevSceneDefinition.id} (renderer type switch)`);
        prevSceneDefinition.cleanupWebGL(previousSceneWebGLAssetsRef.current);
        previousSceneWebGLAssetsRef.current = null;
      }
      if (currentSceneWebGLAssetsRef.current) { // Always clean current assets if canvas remounts
          console.log(`VisualizerView: Cleaning up current WebGL assets for scene: ${currentSceneWebGLAssetsRef.current.sceneId || 'unknown'} before canvas remount.`);
          const currentSceneDef = scenes.find(s => s.id === currentSceneWebGLAssetsRef.current?.sceneId);
          currentSceneDef?.cleanupWebGL?.(currentSceneWebGLAssetsRef.current);
          currentSceneWebGLAssetsRef.current = null;
      }
      
      if (webGLRendererRef.current) {
        console.log("VisualizerView: Disposing main WebGL renderer due to renderer type switch.");
        webGLRendererRef.current.dispose();
        webGLRendererRef.current = null;
      }
      setCanvasKey(prevKey => prevKey + 1);
    } else if (newRendererType === 'webgl' && newSceneDefinition?.id !== lastSceneIdRef.current && prevSceneDefinition?.rendererType === 'webgl') {
      if (prevSceneDefinition?.cleanupWebGL && previousSceneWebGLAssetsRef.current) {
        console.log(`VisualizerView: Cleaning up WebGL assets for previous scene: ${prevSceneDefinition.id} (WebGL to WebGL switch)`);
        prevSceneDefinition.cleanupWebGL(previousSceneWebGLAssetsRef.current);
        previousSceneWebGLAssetsRef.current = null;
      }
    }
    
    if (newRendererType === '2d' && currentSettings.sceneTransitionActive && currentSettings.sceneTransitionDuration > 0 && prevSceneDefinition) {
        if (oldRendererType === '2d') {
            previousScene2DRef.current = prevSceneDefinition;
            setIsTransitioning2D(true);
            transition2DStartTimeRef.current = performance.now();
        } else {
            previousScene2DRef.current = null;
            setIsTransitioning2D(false);
        }
    } else {
        previousScene2DRef.current = null;
        setIsTransitioning2D(false);
    }

    lastSceneIdRef.current = currentSettings.currentSceneId;
    prevRendererTypeRef.current = newRendererType;

  }, [settingsRef.current.currentSceneId, scenes, canvasKey]);
=======
  /* WebGL renderer & per-scene assets */
  const webGLRendererRef              = useRef<THREE.WebGLRenderer | null>(null);
  const currentSceneAssetsRef         = useRef<WebGLSceneAssets | null>(null);
  const previousSceneAssetsCleanupRef = useRef<WebGLSceneAssets | null>(null);

  /* FPS monitor (lightweight) */
  const lastFrameTimeRef  = useRef(performance.now());
  const frameCountRef     = useRef(0);
  const [fps, setFps]     = useState(0);
  const lastLoggedFpsRef  = useRef<number>(0);
  const fpsDropThreshold  = 10;               // warn if FPS dips by >10

  /* ─────────────────────── Scene (Re)initialisation ─────────────────── */
>>>>>>> bc2f229d

  // Effect for WebGL Initialization and Cleanup
  useEffect(() => {
    const currentSettings = settingsRef.current;
    console.log(`[WebGL Init Effect] Running. Scene ID: ${currentSettings.currentSceneId}, CanvasKey: ${canvasKey}, Webcam: ${webcamElement ? 'present' : 'null'}`);
    const canvas = canvasRef.current;
<<<<<<< HEAD
    if (!canvas || !currentSettings.currentSceneId) {
      console.log("[WebGL Init Effect] Canvas or currentSceneId missing, aborting.");
      return;
    }

    const sceneDefinition = scenes.find(s => s.id === currentSettings.currentSceneId);
    if (!sceneDefinition) {
      console.log(`[WebGL Init Effect] Scene definition not found for ID: ${currentSettings.currentSceneId}, aborting.`);
      return;
    }

    if (sceneDefinition.rendererType === 'webgl' && sceneDefinition.initWebGL) {
      console.log(`[WebGL Init Effect] Initializing WebGL for scene: ${sceneDefinition.id}. Renderer: ${webGLRendererRef.current ? 'exists' : 'creating new'}`);
      
      if (!webGLRendererRef.current) {
         console.log("[WebGL Init Effect] Creating new WebGLRenderer instance.");
         webGLRendererRef.current = new THREE.WebGLRenderer({ canvas, alpha: true, antialias: true });
      } else if (webGLRendererRef.current.domElement !== canvas) {
            console.log("[WebGL Init Effect] WebGLRenderer exists, but canvas changed (new key). Disposing old, creating new.");
            webGLRendererRef.current.dispose();
            webGLRendererRef.current = new THREE.WebGLRenderer({ canvas, alpha: true, antialias: true });
      }
      
      webGLRendererRef.current.setSize(canvas.width, canvas.height);
      webGLRendererRef.current.setPixelRatio(window.devicePixelRatio);
      
      try {
        console.log(`[WebGL Init Effect] Calling initWebGL for ${sceneDefinition.id}`);
        // Clean up assets from a *different* WebGL scene before initializing new one
        if (currentSceneWebGLAssetsRef.current && currentSceneWebGLAssetsRef.current.sceneId !== sceneDefinition.id) {
            const oldSceneDef = scenes.find(s => s.id === currentSceneWebGLAssetsRef.current?.sceneId);
            if (oldSceneDef?.cleanupWebGL) {
                console.log(`[WebGL Init Effect] Cleaning up assets from previous WebGL scene: ${oldSceneDef.id}`);
                oldSceneDef.cleanupWebGL(currentSceneWebGLAssetsRef.current);
            }
        }
        const initializedAssets = sceneDefinition.initWebGL(canvas, currentSettings, webcamElement);
        currentSceneWebGLAssetsRef.current = { ...initializedAssets, sceneId: sceneDefinition.id };
        previousSceneWebGLAssetsRef.current = { ...initializedAssets, sceneId: sceneDefinition.id }; 
        console.log(`[WebGL Init Effect] initWebGL for ${sceneDefinition.id} successful.`);
        setLastError(null);
      } catch (e) {
        console.error(`[WebGL Init Effect] Error during WebGL initialization for scene ${sceneDefinition.id}:`, e);
        setLastError(e instanceof Error ? e.message : String(e));
        if (webGLRendererRef.current) { webGLRendererRef.current.dispose(); webGLRendererRef.current = null; }
        currentSceneWebGLAssetsRef.current = null;
        previousSceneWebGLAssetsRef.current = null;
      }
    } else if (sceneDefinition.rendererType !== 'webgl' && webGLRendererRef.current) {
      // Current scene is 2D, but a WebGL renderer exists (from a previous scene on the same canvasKey, or a bug)
      console.log(`[WebGL Init Effect] Current scene ${sceneDefinition.id} is 2D. Disposing existing WebGL context.`);
      const prevWebGLSceneDef = scenes.find(s => s.id === currentSceneWebGLAssetsRef.current?.sceneId && s.rendererType === 'webgl');
      if (prevWebGLSceneDef?.cleanupWebGL && currentSceneWebGLAssetsRef.current) {
          console.log(`[WebGL Init Effect] Cleaning up assets for previous WebGL scene: ${prevWebGLSceneDef.id} before disposing renderer.`);
          prevWebGLSceneDef.cleanupWebGL(currentSceneWebGLAssetsRef.current);
      }
      webGLRendererRef.current.dispose();
      webGLRendererRef.current = null;
      currentSceneWebGLAssetsRef.current = null;
      previousSceneWebGLAssetsRef.current = null;
    } else {
      console.log(`[WebGL Init Effect] Scene ${sceneDefinition.id} is 2D, or no WebGL init needed. Renderer: ${webGLRendererRef.current ? 'exists' : 'null'}`);
    }

    // Cleanup function for this effect
    return () => {
      console.log(`[WebGL Init Effect - CLEANUP] Running for effect instance tied to: Scene ID: ${currentSettings.currentSceneId}, CanvasKey: ${canvasKey}, Webcam: ${webcamElement ? 'present' : 'null'}`);
      // This cleanup should be for assets of the scene THIS effect instance initialized.
      // If canvasKey changes, the renderer and old assets are cleaned by the *other* effect or by the new run of *this* effect.
      // This specific cleanup primarily handles the case where this effect re-runs due to webcamElement change FOR THE SAME scene and canvasKey.
      if (sceneDefinition?.rendererType === 'webgl' && sceneDefinition.cleanupWebGL && currentSceneWebGLAssetsRef.current && currentSceneWebGLAssetsRef.current.sceneId === sceneDefinition.id) {
        // Only clean if the assets are for the scene this effect instance was about.
        console.log(`[WebGL Init Effect - CLEANUP] Cleaning up WebGL assets for current scene: ${sceneDefinition.id} due to dependency change (e.g. webcam).`);
        sceneDefinition.cleanupWebGL(currentSceneWebGLAssetsRef.current);
        currentSceneWebGLAssetsRef.current = null; 
      }
    };
  }, [settingsRef.current.currentSceneId, scenes, canvasKey, webcamElement]);
=======
    if (!canvas) return;

    const newSceneDef  = scenes.find(s => s.id === settings.currentSceneId) || null;
    const prevSceneDef = scenes.find(s => s.id === lastSceneIdRef.current)   || null;

    /* 1. Clean up assets from *previous* WebGL scene (if any) */
    if (
      prevSceneDef &&
      prevSceneDef.id !== newSceneDef?.id &&
      prevSceneDef.cleanupWebGL &&
      previousSceneAssetsCleanupRef.current
    ) {
      console.log(`VisualizerView: cleaning up previous scene "${prevSceneDef.id}"`);
      prevSceneDef.cleanupWebGL(previousSceneAssetsCleanupRef.current);
      previousSceneAssetsCleanupRef.current = null;
    }

    /* 2. Initialise the *new* scene (WebGL only) */
    if (newSceneDef && newSceneDef.initWebGL) {
      if (!webGLRendererRef.current) {
        try {
          webGLRendererRef.current = new THREE.WebGLRenderer({
            canvas,
            alpha: true,
            antialias: true,
          });
          webGLRendererRef.current.setPixelRatio(window.devicePixelRatio);
        } catch (err) {
          console.error('VisualizerView: WebGLRenderer creation failed', err);
          setLastError(
            err instanceof Error ? err.message : String(err)
          );
          return;
        }
      }

      /* renderer size → canvas size */
      webGLRendererRef.current.setSize(canvas.width, canvas.height);

      try {
        const assets = newSceneDef.initWebGL(canvas, settings, webcamElement);
        currentSceneAssetsRef.current         = assets;
        previousSceneAssetsCleanupRef.current = assets;
        setLastError(null);
      } catch (err) {
        console.error(
          `VisualizerView: initWebGL failed for scene "${newSceneDef.id}"`,
          err,
        );
        setLastError(err instanceof Error ? err.message : String(err));
        currentSceneAssetsRef.current         = null;
        previousSceneAssetsCleanupRef.current = null;
      }
    } else if (newSceneDef) {
      // Scene exists but has no WebGL implementation (should not occur)
      console.warn(`VisualizerView: scene "${newSceneDef.id}" has no initWebGL.`);
      currentSceneAssetsRef.current = null;
    }

    lastSceneIdRef.current = settings.currentSceneId;

    return () => {
      /* cleanup when effect re-runs OR component unmounts */
      const sceneToClean = scenes.find(s => s.id === lastSceneIdRef.current);
      if (
        sceneToClean &&
        sceneToClean.cleanupWebGL &&
        previousSceneAssetsCleanupRef.current
      ) {
        console.log(
          `VisualizerView: effect cleanup for scene "${sceneToClean.id}"`,
        );
        sceneToClean.cleanupWebGL(previousSceneAssetsCleanupRef.current);
        previousSceneAssetsCleanupRef.current = null;
      }
    };
  }, [settings.currentSceneId, scenes, settings, webcamElement]);

  /* ───────────────────────────── AI Overlay ─────────────────────────── */
>>>>>>> bc2f229d

  useEffect(() => {
    if (settingsRef.current.enableAiOverlay && settingsRef.current.aiGeneratedOverlayUri) {
      const img = new Image();
<<<<<<< HEAD
      img.onload = () => { aiOverlayImageRef.current = img; };
      img.onerror = () => { console.error("VisualizerView: Failed to load AI overlay image."); aiOverlayImageRef.current = null; };
      img.src = settingsRef.current.aiGeneratedOverlayUri;
=======
      img.crossOrigin = 'anonymous';
      img.onload = () => {
        aiOverlayImageRef.current = img;
        const tex = new THREE.CanvasTexture(img);
        tex.needsUpdate = true;

        setAiOverlayTexture(prev => {
          if (prev && prev !== tex) prev.dispose();
          return tex;
        });
      };
      img.onerror = () => {
        console.error('VisualizerView: failed to load AI overlay image');
        aiOverlayImageRef.current = null;
        setAiOverlayTexture(prev => {
          if (prev) prev.dispose();
          return null;
        });
      };
      img.src = settings.aiGeneratedOverlayUri;
>>>>>>> bc2f229d
    } else {
      aiOverlayImageRef.current = null;
      setAiOverlayTexture(prev => {
        if (prev) prev.dispose();
        return null;
      });
    }
  }, [settingsRef.current.enableAiOverlay, settingsRef.current.aiGeneratedOverlayUri]);

  /* keep a ref pointer for component-unmount disposal */
  useEffect(() => {
    aiOverlayTextureRef.current = aiOverlayTexture;
  }, [aiOverlayTexture]);

  /* dispose AI overlay texture on unmount */
  useEffect(
    () => () => {
      aiOverlayTextureRef.current?.dispose();
      aiOverlayTextureRef.current = null;
    },
    [],
  );

  /* ───────────────────────────── FPS Monitor ────────────────────────── */

  const updateFps = useCallback(() => {
    const now   = performance.now();
    const delta = now - lastFrameTimeRef.current;

    frameCountRef.current += 1;
    if (delta >= 1000) {
      setFps(frameCountRef.current);
      frameCountRef.current      = 0;
      lastFrameTimeRef.current    = now;
    }
  }, []);

  /* periodic FPS logger */
  useEffect(() => {
<<<<<<< HEAD
    if (fpsLogIntervalRef.current) clearInterval(fpsLogIntervalRef.current);
    fpsLogIntervalRef.current = setInterval(() => {
      if (!settingsRef.current.panicMode && fps > 0) {
        // console.log(`[Performance Monitor] Current FPS: ${fps}`); 
        if (lastLoggedFpsRef.current > 0 && (lastLoggedFpsRef.current - fps > 10)) {
           console.warn(`[Performance Monitor] Significant FPS drop detected! From ~${lastLoggedFpsRef.current} to ${fps}`);
        }
        lastLoggedFpsRef.current = fps;
      }
    }, 5000);
    return () => {
      if (fpsLogIntervalRef.current) clearInterval(fpsLogIntervalRef.current);
    };
  }, [fps]);

  const drawPrimarySceneContent = useCallback((
    ctx: CanvasRenderingContext2D,
    sceneToDraw: SceneDefinition,
    alpha: number = 1
  ) => {
    if (sceneToDraw.draw) {
      ctx.save();
      ctx.globalAlpha = alpha;
      sceneToDraw.draw(ctx, audioData, settingsRef.current, webcamElement);
      ctx.restore();
    }
  }, [audioData, webcamElement]);

  const drawAiGeneratedOverlay2D = useCallback((ctx: CanvasRenderingContext2D | null) => {
    if (settingsRef.current.enableAiOverlay && aiOverlayImageRef.current && ctx) {
      const originalAlpha = ctx.globalAlpha;
      const originalCompositeOperation = ctx.globalCompositeOperation;
      ctx.globalAlpha = settingsRef.current.aiOverlayOpacity;
      ctx.globalCompositeOperation = settingsRef.current.aiOverlayBlendMode;
      ctx.drawImage(aiOverlayImageRef.current, 0, 0, ctx.canvas.width, ctx.canvas.height);
      ctx.globalAlpha = originalAlpha;
      ctx.globalCompositeOperation = originalCompositeOperation;
    }
  }, []);

  const drawDebugInfo = useCallback((ctx: CanvasRenderingContext2D | null) => {
    if (!ctx) return;
    const canvas = ctx.canvas;
    ctx.font = `12px ${SBNF_BODY_FONT_FAMILY}`;
    const currentFgColor = getComputedStyle(document.documentElement).getPropertyValue('--foreground').trim() || 'white';
    ctx.fillStyle = currentFgColor;
    
    ctx.textAlign = 'left';
    ctx.fillText(`FPS: ${fps}`, 10, 20);

    ctx.textAlign = 'right';
    const lineSpacing = 14;
    let currentY = 20;
    
    const spectrumData = audioData.spectrum || INITIAL_AUDIO_DATA.spectrum;
    const spectrumSum = spectrumData.reduce((s, v) => s + v, 0);

    ctx.fillText(`RMS: ${audioData.rms.toFixed(3)}`, canvas.width - 10, currentY); currentY += lineSpacing;
    ctx.fillText(`Beat: ${audioData.beat ? 'YES' : 'NO'}`, canvas.width - 10, currentY); currentY += lineSpacing;
    ctx.fillText(`Bass: ${audioData.bassEnergy.toFixed(3)}`, canvas.width - 10, currentY); currentY += lineSpacing;
    ctx.fillText(`Mid: ${audioData.midEnergy.toFixed(3)}`, canvas.width - 10, currentY); currentY += lineSpacing;
    ctx.fillText(`Treble: ${audioData.trebleEnergy.toFixed(3)}`, canvas.width - 10, currentY); currentY += lineSpacing;
    ctx.fillText(`BPM: ${audioData.bpm}`, canvas.width - 10, currentY); currentY += lineSpacing;
    ctx.fillText(`Spectrum Sum: ${spectrumSum}`, canvas.width - 10, currentY);
  }, [fps, audioData]);

  const drawErrorState = useCallback((ctx: CanvasRenderingContext2D | null) => {
    if (!ctx) return;
    const canvas = ctx.canvas;
    const bgColor = getComputedStyle(document.documentElement).getPropertyValue('--background').trim() || 'black';
    ctx.fillStyle = bgColor;
    ctx.fillRect(0, 0, canvas.width, canvas.height);
    
    const errorColor = getComputedStyle(document.documentElement).getPropertyValue('--destructive').trim() || 'red';
    ctx.fillStyle = errorColor;
    ctx.font = `14px ${SBNF_BODY_FONT_FAMILY}`;
    ctx.textAlign = 'center';
    
    const title = 'Visualizer Error:';
    const errorMessage = lastError || "Unknown error occurred.";
    const lines = [title];
    const words = errorMessage.split(' ');
    let currentLine = "";
    for (const word of words) {
        const testLine = currentLine + word + " ";
        const metrics = ctx.measureText(testLine);
        const testWidth = metrics.width;
        if (testWidth > canvas.width * 0.9 && currentLine.length > 0) {
            lines.push(currentLine.trim());
            currentLine = word + " ";
        } else {
            currentLine = testLine;
        }
    }
    lines.push(currentLine.trim());
    
    const lineHeight = 20;
    const totalHeight = lines.length * lineHeight;
    let startY = canvas.height / 2 - totalHeight / 2 + lineHeight / 2;
    
    lines.forEach((line) => {
        ctx.fillText(line, canvas.width / 2, startY);
        startY += lineHeight;
    });
  }, [lastError]);

=======
    const id = setInterval(() => {
      if (!settings.panicMode && fps > 0) {
        if (
          lastLoggedFpsRef.current > 0 &&
          lastLoggedFpsRef.current - fps > fpsDropThreshold
        ) {
          console.warn(
            `[Performance] FPS drop: ${lastLoggedFpsRef.current} → ${fps}`,
          );
        }
        lastLoggedFpsRef.current = fps;
      }
    }, 5_000);

    return () => clearInterval(id);
  }, [fps, settings.panicMode]);

  /* ───────────────────────────── Draw Loop ──────────────────────────── */

>>>>>>> bc2f229d
  const drawLoop = useCallback(() => {
    animationFrameIdRef.current = requestAnimationFrame(drawLoop);
    updateFps();

<<<<<<< HEAD
    const mainCanvas = canvasRef.current;
    const overlayCv = overlayCanvasRef.current;
    if (!mainCanvas || !overlayCv) return;
    
    const currentSettingsVal = settingsRef.current;

    const activeSceneDefinition = scenes.find(s => s.id === currentSettingsVal.currentSceneId);
    const intendedRendererType = activeSceneDefinition?.rendererType || '2d';
    
    // console.log(`[DrawLoop] Frame. Scene: ${activeSceneDefinition?.id}, Renderer: ${intendedRendererType}, Panic: ${currentSettingsVal.panicMode}, Error: ${lastError}`);

    try {
      if (currentSettingsVal.panicMode) {
        if (intendedRendererType === 'webgl' && webGLRendererRef.current) {
          const panicColor = new THREE.Color(0x000000);
          webGLRendererRef.current.setClearColor(panicColor, 1);
          webGLRendererRef.current.clear();
        } else {
          const mainCtx = get2DContext();
          if (mainCtx) {
            mainCtx.fillStyle = 'black';
            mainCtx.fillRect(0, 0, mainCanvas.width, mainCanvas.height);
          }
        }
        if (lastError) setLastError(null);
      } else if (intendedRendererType === 'webgl') {
        if (webGLRendererRef.current && currentSceneWebGLAssetsRef.current?.sceneId === activeSceneDefinition?.id && currentSceneWebGLAssetsRef.current?.scene && currentSceneWebGLAssetsRef.current?.camera && activeSceneDefinition?.drawWebGL) {
           activeSceneDefinition.drawWebGL({
            renderer: webGLRendererRef.current,
            scene: currentSceneWebGLAssetsRef.current.scene,
            camera: currentSceneWebGLAssetsRef.current.camera,
            audioData,
            settings: currentSettingsVal,
            webGLAssets: currentSceneWebGLAssetsRef.current,
            canvasWidth: mainCanvas.width,
            canvasHeight: mainCanvas.height,
            webcamElement,
          });
          webGLRendererRef.current.render(currentSceneWebGLAssetsRef.current.scene, currentSceneWebGLAssetsRef.current.camera);
          if (lastError) setLastError(null);
        } else if (webGLRendererRef.current) { 
             const bgColorString = getComputedStyle(document.documentElement).getPropertyValue('--background-hsl').trim();
             const bgColorThree = new THREE.Color(`hsl(${bgColorString})`);
             webGLRendererRef.current.setClearColor(bgColorThree, 1);
             webGLRendererRef.current.clear();
        }
      } else { // Intended renderer is 2D
        const mainCtx = get2DContext();
        if (mainCtx) { 
            mainCtx.clearRect(0, 0, mainCanvas.width, mainCanvas.height); 
            if (lastError) {
              drawErrorState(mainCtx);
            } else if (activeSceneDefinition && activeSceneDefinition.draw) {
              if (isTransitioning2D && previousScene2DRef.current?.draw && prevRendererTypeRef.current === '2d' && intendedRendererType === '2d' && currentSettingsVal.sceneTransitionActive) {
                const elapsedTime = performance.now() - transition2DStartTimeRef.current;
                const progress = Math.min(1, elapsedTime / currentSettingsVal.sceneTransitionDuration);
                drawPrimarySceneContent(mainCtx, previousScene2DRef.current, 1 - progress);
                drawPrimarySceneContent(mainCtx, activeSceneDefinition, progress);
                if (progress >= 1) setIsTransitioning2D(false);
              } else {
                drawPrimarySceneContent(mainCtx, activeSceneDefinition);
              }
            } else {
              const bgColor = getComputedStyle(document.documentElement).getPropertyValue('--background').trim() || 'black';
              mainCtx.fillStyle = bgColor;
              mainCtx.fillRect(0, 0, mainCanvas.width, mainCanvas.height);
              const fgColor = getComputedStyle(document.documentElement).getPropertyValue('--muted-foreground').trim() || 'gray';
              mainCtx.fillStyle = fgColor;
              mainCtx.textAlign = 'center';
              mainCtx.font = `16px ${SBNF_BODY_FONT_FAMILY}`;
              mainCtx.fillText(activeSceneDefinition ? `Scene '${activeSceneDefinition.name}' has no 2D draw function` : 'No scene selected', mainCanvas.width / 2, mainCanvas.height / 2);
            }
        } else if (activeSceneDefinition?.draw) {
             if(!lastError) setLastError(`VisualizerView: Failed to get 2D context for 2D scene: ${activeSceneDefinition.id}.`);
        }
      }

      const overlayCtx = getOverlay2DContext();
      if (overlayCtx) {
        overlayCtx.clearRect(0, 0, overlayCv.width, overlayCv.height);
        if (!currentSettingsVal.panicMode && !lastError) { 
          drawAiGeneratedOverlay2D(overlayCtx);
          drawDebugInfo(overlayCtx);
        } else if (currentSettingsVal.panicMode) {
           overlayCtx.fillStyle = 'black';
           overlayCtx.fillRect(0,0, overlayCv.width, overlayCv.height);
        }
      }

    } catch (error) {
      console.error("VisualizerView: Error in draw loop:", error);
      const errorMessage = error instanceof Error ? error.message : String(error);
      if (errorMessage !== lastError) setLastError(errorMessage);
      const mainCtxForError = get2DContext(); 
      if (mainCtxForError) drawErrorState(mainCtxForError);
    }
  }, [
      scenes, audioData, isTransitioning2D, lastError, fps,
      get2DContext, getOverlay2DContext, drawPrimarySceneContent, drawAiGeneratedOverlay2D, drawDebugInfo, drawErrorState, updateFps,
      webcamElement, setIsTransitioning2D 
  ]);
=======
    const canvas = canvasRef.current;
    if (!canvas) return;

    const sceneDef = scenes.find(s => s.id === settings.currentSceneId);
    if (!sceneDef || !sceneDef.drawWebGL) return;

    /* Panic mode simply blanks the screen */
    if (settings.panicMode) {
      if (webGLRendererRef.current) {
        webGLRendererRef.current.setClearColor(0x000000, 1);
        webGLRendererRef.current.clear();
      }
      return;
    }
>>>>>>> bc2f229d

    try {
      if (
        webGLRendererRef.current &&
        currentSceneAssetsRef.current?.scene &&
        currentSceneAssetsRef.current?.camera
      ) {
        /* 1. let scene draw-function update objects/uniforms */
        sceneDef.drawWebGL({
          renderer:     webGLRendererRef.current,
          scene:        currentSceneAssetsRef.current.scene,
          camera:       currentSceneAssetsRef.current.camera,
          audioData,
          settings,
          webGLAssets:  currentSceneAssetsRef.current,
          canvasWidth:  canvas.width,
          canvasHeight: canvas.height,
          webcamElement,
        });

<<<<<<< HEAD
  useEffect(() => {
    if (prevRendererTypeRef.current === undefined && settingsRef.current.currentSceneId && scenes.length > 0) {
        const initialSceneDef = scenes.find(s => s.id === settingsRef.current.currentSceneId);
        if (initialSceneDef) {
            prevRendererTypeRef.current = initialSceneDef.rendererType || '2d';
            console.log(`VisualizerView: Initial prevRendererTypeRef set to ${prevRendererTypeRef.current} for scene ${initialSceneDef.id}`);
        }
    }

    if (animationFrameIdRef.current) { 
        cancelAnimationFrame(animationFrameIdRef.current);
    }
    animationFrameIdRef.current = requestAnimationFrame(drawLoop);
    
    return () => {
      if (animationFrameIdRef.current) {
        cancelAnimationFrame(animationFrameIdRef.current);
        animationFrameIdRef.current = null;
      }
    };
  }, [drawLoop]); 

  useEffect(() => {
    const mainC = canvasRef.current;
    const overlayC = overlayCanvasRef.current;

    if (mainC && overlayC) {
      const parent = mainC.parentElement;
      if (parent) {
        const resizeObserver = new ResizeObserver(() => {
          const newWidth = parent.clientWidth;
          const newHeight = parent.clientHeight;

          if(mainC.width !== newWidth || mainC.height !== newHeight) {
            mainC.width = newWidth;
            mainC.height = newHeight;
          }
          if(overlayC.width !== newWidth || overlayC.height !== newHeight) {
            overlayC.width = newWidth;
            overlayC.height = newHeight;
          }
          
          if (webGLRendererRef.current && currentSceneWebGLAssetsRef.current?.camera) {
            webGLRendererRef.current.setSize(newWidth, newHeight);
            const camera = currentSceneWebGLAssetsRef.current.camera;
            if (camera instanceof THREE.PerspectiveCamera) {
              camera.aspect = newWidth / newHeight;
            } else if (camera instanceof THREE.OrthographicCamera) {
              camera.left = -newWidth / 2;
              camera.right = newWidth / 2;
              camera.top = newHeight / 2;
              camera.bottom = -newHeight / 2;
            }
            camera.updateProjectionMatrix();
          }
        });
        resizeObserver.observe(parent);
        
        const initialWidth = parent.clientWidth;
        const initialHeight = parent.clientHeight;
        if(mainC.width !== initialWidth || mainC.height !== initialHeight) {
            mainC.width = initialWidth;
            mainC.height = initialHeight;
        }
        if(overlayC.width !== initialWidth || overlayC.height !== initialHeight) {
            overlayC.width = initialWidth;
            overlayC.height = initialHeight;
        }
        

        if (webGLRendererRef.current && currentSceneWebGLAssetsRef.current?.camera) { 
            webGLRendererRef.current.setSize(initialWidth, initialHeight);
             const camera = currentSceneWebGLAssetsRef.current.camera;
            if (camera instanceof THREE.PerspectiveCamera) {
                camera.aspect = initialWidth / initialHeight;
            } else if (camera instanceof THREE.OrthographicCamera) {
                camera.left = -initialWidth / 2;
                camera.right = initialWidth / 2;
                camera.top = initialHeight / 2;
                camera.bottom = -initialHeight / 2;
            }
            camera.updateProjectionMatrix();
=======
        /* 2. render base scene */
        webGLRendererRef.current.render(
          currentSceneAssetsRef.current.scene,
          currentSceneAssetsRef.current.camera,
        );

        /* 3. render AI overlay as full-screen quad */
        if (
          settings.enableAiOverlay &&
          aiOverlayTexture &&
          webGLRendererRef.current
        ) {
          const w = canvas.width;
          const h = canvas.height;

          const overlayCam   = new THREE.OrthographicCamera(-w / 2, w / 2, h / 2, -h / 2, 0, 1);
          const overlayScene = new THREE.Scene();
          const geom         = new THREE.PlaneGeometry(w, h);
          const mat          = new THREE.MeshBasicMaterial({
            map:            aiOverlayTexture,
            transparent:    true,
            opacity:        settings.aiOverlayOpacity,
            blending:       THREE.CustomBlending,
          });

          /* map CSS blend name → THREE blend factors */
          switch (settings.aiOverlayBlendMode) {
            case 'multiply':
              mat.blendSrc = THREE.DstColorFactor;
              mat.blendDst = THREE.ZeroFactor;
              break;
            case 'screen':
              mat.blendSrc = THREE.OneFactor;
              mat.blendDst = THREE.OneMinusSrcColorFactor;
              break;
            case 'add': // “lighter”
              mat.blendSrc = THREE.SrcAlphaFactor;
              mat.blendDst = THREE.OneFactor;
              break;
            /* default = “normal” */
            default:
              mat.blendSrc = THREE.SrcAlphaFactor;
              mat.blendDst = THREE.OneMinusSrcAlphaFactor;
          }

          overlayScene.add(new THREE.Mesh(geom, mat));

          const autoClear = webGLRendererRef.current.autoClear;
          webGLRendererRef.current.autoClear = false;
          webGLRendererRef.current.render(overlayScene, overlayCam);
          webGLRendererRef.current.autoClear = autoClear;
>>>>>>> bc2f229d
        }

        setLastError(null);
      }
    } catch (err) {
      console.error('VisualizerView: drawLoop error', err);
      setLastError(err instanceof Error ? err.message : String(err));
    }
<<<<<<< HEAD
  }, [canvasKey]); 

  return (
    <div className="w-full h-full relative">
      <canvas ref={canvasRef} className="w-full h-full absolute top-0 left-0 z-0" key={`main-canvas-${canvasKey}`} />
      <canvas ref={overlayCanvasRef} className="w-full h-full absolute top-0 left-0 z-10 pointer-events-none" key={`overlay-canvas-${canvasKey}`} />
=======
  }, [
    audioData,
    scenes,
    settings,
    webcamElement,
    aiOverlayTexture,
    updateFps,
  ]);

  /* mount / unmount drawLoop */
  useEffect(() => {
    if (!animationFrameIdRef.current) {
      animationFrameIdRef.current = requestAnimationFrame(drawLoop);
    }
    return () => {
      if (animationFrameIdRef.current) {
        cancelAnimationFrame(animationFrameIdRef.current);
        animationFrameIdRef.current = null;
      }
    };
  }, [drawLoop]);

  /* ─────────────────────────── Canvas Resize ────────────────────────── */

  useEffect(() => {
    const mainCanvas    = canvasRef.current;
    const overlayCanvas = overlayCanvasRef.current;
    if (!mainCanvas || !overlayCanvas) return;

    const parent = mainCanvas.parentElement;
    if (!parent) return;

    const handleResize = () => {
      const w = parent.clientWidth;
      const h = parent.clientHeight;

      if (mainCanvas.width !== w || mainCanvas.height !== h) {
        mainCanvas.width  = w;
        mainCanvas.height = h;
      }
      if (overlayCanvas.width !== w || overlayCanvas.height !== h) {
        overlayCanvas.width  = w;
        overlayCanvas.height = h;
      }

      if (webGLRendererRef.current) {
        webGLRendererRef.current.setSize(w, h);

        const cam = currentSceneAssetsRef.current?.camera;
        if (cam instanceof THREE.PerspectiveCamera) {
          cam.aspect = w / h;
        } else if (cam instanceof THREE.OrthographicCamera) {
          cam.left   = -w / 2;
          cam.right  =  w / 2;
          cam.top    =  h / 2;
          cam.bottom = -h / 2;
        }
        cam?.updateProjectionMatrix();
      }
    };

    const ro = new ResizeObserver(handleResize);
    ro.observe(parent);
    handleResize();          // initial size

    return () => ro.disconnect();
  }, []);

  /* ─────────────────────────────── JSX ──────────────────────────────── */

  return (
    <div className="relative w-full h-full">
      <canvas ref={canvasRef}        className="absolute w-full h-full top-0 left-0 z-0" />
      <canvas ref={overlayCanvasRef} className="absolute w-full h-full top-0 left-0 z-10 pointer-events-none" />
>>>>>>> bc2f229d
      <BrandingOverlay />
      <WebcamFeed onWebcamElement={setWebcamElement} />
      {/* Optionally show lastError as HTML overlay for debugging */}
      {lastError && (
        <div className="absolute inset-0 flex items-center justify-center z-20 bg-black/80 text-red-500 text-center p-4">
          <p className="max-w-lg text-sm whitespace-pre-wrap">{lastError}</p>
        </div>
      )}
    </div>
  );
}
<|MERGE_RESOLUTION|>--- conflicted
+++ resolved
@@ -2,6 +2,8 @@
 'use client';
 
 import { useCallback, useEffect, useRef, useState } from 'react';
+import * as THREE from 'three';
+
 import type { WebGLSceneAssets } from '@/types';
 
 import { useSettings }   from '@/providers/SettingsProvider';
@@ -11,289 +13,82 @@
 import { BrandingOverlay } from './BrandingOverlay';
 import { WebcamFeed }      from './WebcamFeed';
 
-import * as THREE from 'three';
-<<<<<<< HEAD
-import { SBNF_BODY_FONT_FAMILY } from '@/lib/brandingConstants';
-import { INITIAL_AUDIO_DATA } from '@/lib/constants';
-=======
->>>>>>> bc2f229d
-
 /**
  * VisualizerView
  * ------------------------------------------------------------------
- * • Single WebGL render-path (2-D canvas renderer removed).
+ * • Single WebGL render-path (legacy 2-D canvas renderer removed).
  * • Handles scene init / cleanup, resize, FPS monitoring, webcam feed,
- *   optional AI-overlay (as WebGL texture) and branding overlay.
+ *   optional AI overlay (as WebGL texture) and branding overlay.
  */
 
 export function VisualizerView() {
   /* ─────────────────────────── Refs & State ────────────────────────── */
-  const canvasRef           = useRef<HTMLCanvasElement>(null);
-  const overlayCanvasRef    = useRef<HTMLCanvasElement>(null);
-
-  const { settings }        = useSettings();
-  const { audioData }       = useAudioData();
-  const { scenes }          = useScene();
-
-<<<<<<< HEAD
+  const canvasRef        = useRef<HTMLCanvasElement>(null);
+  const overlayCanvasRef = useRef<HTMLCanvasElement>(null);
+
   const { settings } = useSettings();
-  const settingsRef = useRef(settings);
-  useEffect(() => {
-    settingsRef.current = settings;
-  }, [settings]);
-
-
   const { audioData } = useAudioData();
-  const { scenes } = useScene();
-=======
->>>>>>> bc2f229d
+  const { scenes }    = useScene();
+
   const animationFrameIdRef = useRef<number | null>(null);
   const lastSceneIdRef      = useRef<string | undefined>(settings.currentSceneId);
 
-  /* Webcam feed ( HTMLVideoElement ) */
+  /* Webcam */
   const [webcamElement, setWebcamElement] = useState<HTMLVideoElement | null>(null);
 
-  /* Error banner for fatal scene/renderer problems */
+  /* Error banner */
   const [lastError, setLastError] = useState<string | null>(null);
-<<<<<<< HEAD
-  const aiOverlayImageRef = useRef<HTMLImageElement | null>(null);
-
-  const webGLRendererRef = useRef<THREE.WebGLRenderer | null>(null);
-  const currentSceneWebGLAssetsRef = useRef<(WebGLSceneAssets & { sceneId?: string }) | null>(null);
-  const previousSceneWebGLAssetsRef = useRef<(WebGLSceneAssets & { sceneId?: string }) | null>(null);
-
-
-  const previousScene2DRef = useRef<SceneDefinition | null>(null);
-  const [isTransitioning2D, setIsTransitioning2D] = useState(false);
-  const transition2DStartTimeRef = useRef<number>(0);
-  const lastSceneIdRef = useRef<string | undefined>(undefined);
-  const [canvasKey, setCanvasKey] = useState(0);
-  const prevRendererTypeRef = useRef<string | undefined>(undefined);
-
-
-  const lastFrameTimeRef = useRef(performance.now());
-  const frameCountRef = useRef(0);
-  const [fps, setFps] = useState(0);
-  const lastLoggedFpsRef = useRef<number>(0);
-  const fpsLogIntervalRef = useRef<NodeJS.Timeout | null>(null);
-
-  const get2DContext = useCallback((): CanvasRenderingContext2D | null => {
-    const canvas = canvasRef.current;
-    if (!canvas) return null;
-    if (webGLRendererRef.current && webGLRendererRef.current.domElement === canvas) {
-      return null;
-    }
-    try {
-      return canvas.getContext('2d');
-    } catch (e) {
-      console.error("VisualizerView: Error getting 2D context for main canvas:", e);
-      return null;
-    }
-  }, []);
-=======
->>>>>>> bc2f229d
-
-  /* AI overlay image → THREE.CanvasTexture */
+
+  /* AI overlay */
   const aiOverlayImageRef   = useRef<HTMLImageElement | null>(null);
-  const [aiOverlayTexture, setAiOverlayTexture] =
-    useState<THREE.CanvasTexture | null>(null);
-  const aiOverlayTextureRef = useRef<THREE.CanvasTexture | null>(null);
-
-<<<<<<< HEAD
-  // Effect to handle canvas re-keying when renderer type changes
-  useEffect(() => {
-    const currentSettings = settingsRef.current;
-    const newSceneDefinition = scenes.find(s => s.id === currentSettings.currentSceneId) || null;
-    const prevSceneDefinition = scenes.find(s => s.id === lastSceneIdRef.current) || null;
-    
-    const newRendererType = newSceneDefinition?.rendererType || '2d';
-    const oldRendererType = prevRendererTypeRef.current;
-
-    if (oldRendererType !== undefined && newRendererType !== oldRendererType) {
-      console.log(`VisualizerView: Renderer type changing from ${oldRendererType} to ${newRendererType}. Remounting canvases. New CanvasKey: ${canvasKey + 1}`);
-      
-      if (oldRendererType === 'webgl' && prevSceneDefinition?.cleanupWebGL && previousSceneWebGLAssetsRef.current) {
-        console.log(`VisualizerView: Cleaning up WebGL assets for previous scene: ${prevSceneDefinition.id} (renderer type switch)`);
-        prevSceneDefinition.cleanupWebGL(previousSceneWebGLAssetsRef.current);
-        previousSceneWebGLAssetsRef.current = null;
-      }
-      if (currentSceneWebGLAssetsRef.current) { // Always clean current assets if canvas remounts
-          console.log(`VisualizerView: Cleaning up current WebGL assets for scene: ${currentSceneWebGLAssetsRef.current.sceneId || 'unknown'} before canvas remount.`);
-          const currentSceneDef = scenes.find(s => s.id === currentSceneWebGLAssetsRef.current?.sceneId);
-          currentSceneDef?.cleanupWebGL?.(currentSceneWebGLAssetsRef.current);
-          currentSceneWebGLAssetsRef.current = null;
-      }
-      
-      if (webGLRendererRef.current) {
-        console.log("VisualizerView: Disposing main WebGL renderer due to renderer type switch.");
-        webGLRendererRef.current.dispose();
-        webGLRendererRef.current = null;
-      }
-      setCanvasKey(prevKey => prevKey + 1);
-    } else if (newRendererType === 'webgl' && newSceneDefinition?.id !== lastSceneIdRef.current && prevSceneDefinition?.rendererType === 'webgl') {
-      if (prevSceneDefinition?.cleanupWebGL && previousSceneWebGLAssetsRef.current) {
-        console.log(`VisualizerView: Cleaning up WebGL assets for previous scene: ${prevSceneDefinition.id} (WebGL to WebGL switch)`);
-        prevSceneDefinition.cleanupWebGL(previousSceneWebGLAssetsRef.current);
-        previousSceneWebGLAssetsRef.current = null;
-      }
-    }
-    
-    if (newRendererType === '2d' && currentSettings.sceneTransitionActive && currentSettings.sceneTransitionDuration > 0 && prevSceneDefinition) {
-        if (oldRendererType === '2d') {
-            previousScene2DRef.current = prevSceneDefinition;
-            setIsTransitioning2D(true);
-            transition2DStartTimeRef.current = performance.now();
-        } else {
-            previousScene2DRef.current = null;
-            setIsTransitioning2D(false);
-        }
-    } else {
-        previousScene2DRef.current = null;
-        setIsTransitioning2D(false);
-    }
-
-    lastSceneIdRef.current = currentSettings.currentSceneId;
-    prevRendererTypeRef.current = newRendererType;
-
-  }, [settingsRef.current.currentSceneId, scenes, canvasKey]);
-=======
+  const [aiOverlayTexture, setAiOverlayTexture] = useState<THREE.CanvasTexture | null>(null);
+  const aiOverlayTexRef     = useRef<THREE.CanvasTexture | null>(null); // for unmount dispose
+
   /* WebGL renderer & per-scene assets */
   const webGLRendererRef              = useRef<THREE.WebGLRenderer | null>(null);
   const currentSceneAssetsRef         = useRef<WebGLSceneAssets | null>(null);
   const previousSceneAssetsCleanupRef = useRef<WebGLSceneAssets | null>(null);
 
-  /* FPS monitor (lightweight) */
-  const lastFrameTimeRef  = useRef(performance.now());
-  const frameCountRef     = useRef(0);
-  const [fps, setFps]     = useState(0);
-  const lastLoggedFpsRef  = useRef<number>(0);
-  const fpsDropThreshold  = 10;               // warn if FPS dips by >10
+  /* FPS monitor */
+  const lastFrameTimeRef = useRef(performance.now());
+  const frameCountRef    = useRef(0);
+  const [fps, setFps]    = useState(0);
+  const lastLoggedFpsRef = useRef<number>(0);
+  const fpsDropThreshold = 10;
 
   /* ─────────────────────── Scene (Re)initialisation ─────────────────── */
->>>>>>> bc2f229d
-
-  // Effect for WebGL Initialization and Cleanup
-  useEffect(() => {
-    const currentSettings = settingsRef.current;
-    console.log(`[WebGL Init Effect] Running. Scene ID: ${currentSettings.currentSceneId}, CanvasKey: ${canvasKey}, Webcam: ${webcamElement ? 'present' : 'null'}`);
+  useEffect(() => {
     const canvas = canvasRef.current;
-<<<<<<< HEAD
-    if (!canvas || !currentSettings.currentSceneId) {
-      console.log("[WebGL Init Effect] Canvas or currentSceneId missing, aborting.");
-      return;
-    }
-
-    const sceneDefinition = scenes.find(s => s.id === currentSettings.currentSceneId);
-    if (!sceneDefinition) {
-      console.log(`[WebGL Init Effect] Scene definition not found for ID: ${currentSettings.currentSceneId}, aborting.`);
-      return;
-    }
-
-    if (sceneDefinition.rendererType === 'webgl' && sceneDefinition.initWebGL) {
-      console.log(`[WebGL Init Effect] Initializing WebGL for scene: ${sceneDefinition.id}. Renderer: ${webGLRendererRef.current ? 'exists' : 'creating new'}`);
-      
-      if (!webGLRendererRef.current) {
-         console.log("[WebGL Init Effect] Creating new WebGLRenderer instance.");
-         webGLRendererRef.current = new THREE.WebGLRenderer({ canvas, alpha: true, antialias: true });
-      } else if (webGLRendererRef.current.domElement !== canvas) {
-            console.log("[WebGL Init Effect] WebGLRenderer exists, but canvas changed (new key). Disposing old, creating new.");
-            webGLRendererRef.current.dispose();
-            webGLRendererRef.current = new THREE.WebGLRenderer({ canvas, alpha: true, antialias: true });
-      }
-      
-      webGLRendererRef.current.setSize(canvas.width, canvas.height);
-      webGLRendererRef.current.setPixelRatio(window.devicePixelRatio);
-      
-      try {
-        console.log(`[WebGL Init Effect] Calling initWebGL for ${sceneDefinition.id}`);
-        // Clean up assets from a *different* WebGL scene before initializing new one
-        if (currentSceneWebGLAssetsRef.current && currentSceneWebGLAssetsRef.current.sceneId !== sceneDefinition.id) {
-            const oldSceneDef = scenes.find(s => s.id === currentSceneWebGLAssetsRef.current?.sceneId);
-            if (oldSceneDef?.cleanupWebGL) {
-                console.log(`[WebGL Init Effect] Cleaning up assets from previous WebGL scene: ${oldSceneDef.id}`);
-                oldSceneDef.cleanupWebGL(currentSceneWebGLAssetsRef.current);
-            }
-        }
-        const initializedAssets = sceneDefinition.initWebGL(canvas, currentSettings, webcamElement);
-        currentSceneWebGLAssetsRef.current = { ...initializedAssets, sceneId: sceneDefinition.id };
-        previousSceneWebGLAssetsRef.current = { ...initializedAssets, sceneId: sceneDefinition.id }; 
-        console.log(`[WebGL Init Effect] initWebGL for ${sceneDefinition.id} successful.`);
-        setLastError(null);
-      } catch (e) {
-        console.error(`[WebGL Init Effect] Error during WebGL initialization for scene ${sceneDefinition.id}:`, e);
-        setLastError(e instanceof Error ? e.message : String(e));
-        if (webGLRendererRef.current) { webGLRendererRef.current.dispose(); webGLRendererRef.current = null; }
-        currentSceneWebGLAssetsRef.current = null;
-        previousSceneWebGLAssetsRef.current = null;
-      }
-    } else if (sceneDefinition.rendererType !== 'webgl' && webGLRendererRef.current) {
-      // Current scene is 2D, but a WebGL renderer exists (from a previous scene on the same canvasKey, or a bug)
-      console.log(`[WebGL Init Effect] Current scene ${sceneDefinition.id} is 2D. Disposing existing WebGL context.`);
-      const prevWebGLSceneDef = scenes.find(s => s.id === currentSceneWebGLAssetsRef.current?.sceneId && s.rendererType === 'webgl');
-      if (prevWebGLSceneDef?.cleanupWebGL && currentSceneWebGLAssetsRef.current) {
-          console.log(`[WebGL Init Effect] Cleaning up assets for previous WebGL scene: ${prevWebGLSceneDef.id} before disposing renderer.`);
-          prevWebGLSceneDef.cleanupWebGL(currentSceneWebGLAssetsRef.current);
-      }
-      webGLRendererRef.current.dispose();
-      webGLRendererRef.current = null;
-      currentSceneWebGLAssetsRef.current = null;
-      previousSceneWebGLAssetsRef.current = null;
-    } else {
-      console.log(`[WebGL Init Effect] Scene ${sceneDefinition.id} is 2D, or no WebGL init needed. Renderer: ${webGLRendererRef.current ? 'exists' : 'null'}`);
-    }
-
-    // Cleanup function for this effect
-    return () => {
-      console.log(`[WebGL Init Effect - CLEANUP] Running for effect instance tied to: Scene ID: ${currentSettings.currentSceneId}, CanvasKey: ${canvasKey}, Webcam: ${webcamElement ? 'present' : 'null'}`);
-      // This cleanup should be for assets of the scene THIS effect instance initialized.
-      // If canvasKey changes, the renderer and old assets are cleaned by the *other* effect or by the new run of *this* effect.
-      // This specific cleanup primarily handles the case where this effect re-runs due to webcamElement change FOR THE SAME scene and canvasKey.
-      if (sceneDefinition?.rendererType === 'webgl' && sceneDefinition.cleanupWebGL && currentSceneWebGLAssetsRef.current && currentSceneWebGLAssetsRef.current.sceneId === sceneDefinition.id) {
-        // Only clean if the assets are for the scene this effect instance was about.
-        console.log(`[WebGL Init Effect - CLEANUP] Cleaning up WebGL assets for current scene: ${sceneDefinition.id} due to dependency change (e.g. webcam).`);
-        sceneDefinition.cleanupWebGL(currentSceneWebGLAssetsRef.current);
-        currentSceneWebGLAssetsRef.current = null; 
-      }
-    };
-  }, [settingsRef.current.currentSceneId, scenes, canvasKey, webcamElement]);
-=======
     if (!canvas) return;
 
     const newSceneDef  = scenes.find(s => s.id === settings.currentSceneId) || null;
     const prevSceneDef = scenes.find(s => s.id === lastSceneIdRef.current)   || null;
 
-    /* 1. Clean up assets from *previous* WebGL scene (if any) */
+    /* Clean up previous scene’s WebGL assets */
     if (
       prevSceneDef &&
       prevSceneDef.id !== newSceneDef?.id &&
       prevSceneDef.cleanupWebGL &&
       previousSceneAssetsCleanupRef.current
     ) {
-      console.log(`VisualizerView: cleaning up previous scene "${prevSceneDef.id}"`);
       prevSceneDef.cleanupWebGL(previousSceneAssetsCleanupRef.current);
       previousSceneAssetsCleanupRef.current = null;
     }
 
-    /* 2. Initialise the *new* scene (WebGL only) */
+    /* Initialise new scene (if it has WebGL hooks) */
     if (newSceneDef && newSceneDef.initWebGL) {
-      if (!webGLRendererRef.current) {
+      /* create renderer once (or recreate if canvas element changed) */
+      if (!webGLRendererRef.current || webGLRendererRef.current.domElement !== canvas) {
+        if (webGLRendererRef.current) webGLRendererRef.current.dispose();
         try {
-          webGLRendererRef.current = new THREE.WebGLRenderer({
-            canvas,
-            alpha: true,
-            antialias: true,
-          });
+          webGLRendererRef.current = new THREE.WebGLRenderer({ canvas, alpha: true, antialias: true });
           webGLRendererRef.current.setPixelRatio(window.devicePixelRatio);
         } catch (err) {
-          console.error('VisualizerView: WebGLRenderer creation failed', err);
-          setLastError(
-            err instanceof Error ? err.message : String(err)
-          );
+          setLastError(err instanceof Error ? err.message : String(err));
           return;
         }
       }
 
-      /* renderer size → canvas size */
       webGLRendererRef.current.setSize(canvas.width, canvas.height);
 
       try {
@@ -302,33 +97,24 @@
         previousSceneAssetsCleanupRef.current = assets;
         setLastError(null);
       } catch (err) {
-        console.error(
-          `VisualizerView: initWebGL failed for scene "${newSceneDef.id}"`,
-          err,
-        );
         setLastError(err instanceof Error ? err.message : String(err));
         currentSceneAssetsRef.current         = null;
         previousSceneAssetsCleanupRef.current = null;
       }
-    } else if (newSceneDef) {
-      // Scene exists but has no WebGL implementation (should not occur)
-      console.warn(`VisualizerView: scene "${newSceneDef.id}" has no initWebGL.`);
-      currentSceneAssetsRef.current = null;
+    } else {
+      currentSceneAssetsRef.current = null; // scene might be purely 2-D (none left)
     }
 
     lastSceneIdRef.current = settings.currentSceneId;
 
     return () => {
-      /* cleanup when effect re-runs OR component unmounts */
+      /* cleanup when effect re-runs or unmounts */
       const sceneToClean = scenes.find(s => s.id === lastSceneIdRef.current);
       if (
         sceneToClean &&
         sceneToClean.cleanupWebGL &&
         previousSceneAssetsCleanupRef.current
       ) {
-        console.log(
-          `VisualizerView: effect cleanup for scene "${sceneToClean.id}"`,
-        );
         sceneToClean.cleanupWebGL(previousSceneAssetsCleanupRef.current);
         previousSceneAssetsCleanupRef.current = null;
       }
@@ -336,16 +122,9 @@
   }, [settings.currentSceneId, scenes, settings, webcamElement]);
 
   /* ───────────────────────────── AI Overlay ─────────────────────────── */
->>>>>>> bc2f229d
-
-  useEffect(() => {
-    if (settingsRef.current.enableAiOverlay && settingsRef.current.aiGeneratedOverlayUri) {
+  useEffect(() => {
+    if (settings.enableAiOverlay && settings.aiGeneratedOverlayUri) {
       const img = new Image();
-<<<<<<< HEAD
-      img.onload = () => { aiOverlayImageRef.current = img; };
-      img.onerror = () => { console.error("VisualizerView: Failed to load AI overlay image."); aiOverlayImageRef.current = null; };
-      img.src = settingsRef.current.aiGeneratedOverlayUri;
-=======
       img.crossOrigin = 'anonymous';
       img.onload = () => {
         aiOverlayImageRef.current = img;
@@ -358,7 +137,6 @@
         });
       };
       img.onerror = () => {
-        console.error('VisualizerView: failed to load AI overlay image');
         aiOverlayImageRef.current = null;
         setAiOverlayTexture(prev => {
           if (prev) prev.dispose();
@@ -366,7 +144,6 @@
         });
       };
       img.src = settings.aiGeneratedOverlayUri;
->>>>>>> bc2f229d
     } else {
       aiOverlayImageRef.current = null;
       setAiOverlayTexture(prev => {
@@ -374,296 +151,60 @@
         return null;
       });
     }
-  }, [settingsRef.current.enableAiOverlay, settingsRef.current.aiGeneratedOverlayUri]);
-
-  /* keep a ref pointer for component-unmount disposal */
-  useEffect(() => {
-    aiOverlayTextureRef.current = aiOverlayTexture;
-  }, [aiOverlayTexture]);
-
-  /* dispose AI overlay texture on unmount */
-  useEffect(
-    () => () => {
-      aiOverlayTextureRef.current?.dispose();
-      aiOverlayTextureRef.current = null;
-    },
-    [],
-  );
+  }, [settings.enableAiOverlay, settings.aiGeneratedOverlayUri]);
+
+  /* keep ref for unmount */
+  useEffect(() => { aiOverlayTexRef.current = aiOverlayTexture; }, [aiOverlayTexture]);
+  useEffect(() => () => { aiOverlayTexRef.current?.dispose(); }, []);
 
   /* ───────────────────────────── FPS Monitor ────────────────────────── */
-
   const updateFps = useCallback(() => {
-    const now   = performance.now();
-    const delta = now - lastFrameTimeRef.current;
-
+    const now = performance.now();
+    const dt  = now - lastFrameTimeRef.current;
     frameCountRef.current += 1;
-    if (delta >= 1000) {
+    if (dt >= 1000) {
       setFps(frameCountRef.current);
-      frameCountRef.current      = 0;
-      lastFrameTimeRef.current    = now;
+      frameCountRef.current   = 0;
+      lastFrameTimeRef.current = now;
     }
   }, []);
 
-  /* periodic FPS logger */
-  useEffect(() => {
-<<<<<<< HEAD
-    if (fpsLogIntervalRef.current) clearInterval(fpsLogIntervalRef.current);
-    fpsLogIntervalRef.current = setInterval(() => {
-      if (!settingsRef.current.panicMode && fps > 0) {
-        // console.log(`[Performance Monitor] Current FPS: ${fps}`); 
-        if (lastLoggedFpsRef.current > 0 && (lastLoggedFpsRef.current - fps > 10)) {
-           console.warn(`[Performance Monitor] Significant FPS drop detected! From ~${lastLoggedFpsRef.current} to ${fps}`);
+  useEffect(() => {
+    const id = setInterval(() => {
+      if (!settings.panicMode && fps > 0) {
+        if (lastLoggedFpsRef.current > 0 && lastLoggedFpsRef.current - fps > fpsDropThreshold) {
+          console.warn(`[Performance] FPS drop: ${lastLoggedFpsRef.current} → ${fps}`);
         }
         lastLoggedFpsRef.current = fps;
       }
-    }, 5000);
-    return () => {
-      if (fpsLogIntervalRef.current) clearInterval(fpsLogIntervalRef.current);
-    };
-  }, [fps]);
-
-  const drawPrimarySceneContent = useCallback((
-    ctx: CanvasRenderingContext2D,
-    sceneToDraw: SceneDefinition,
-    alpha: number = 1
-  ) => {
-    if (sceneToDraw.draw) {
-      ctx.save();
-      ctx.globalAlpha = alpha;
-      sceneToDraw.draw(ctx, audioData, settingsRef.current, webcamElement);
-      ctx.restore();
-    }
-  }, [audioData, webcamElement]);
-
-  const drawAiGeneratedOverlay2D = useCallback((ctx: CanvasRenderingContext2D | null) => {
-    if (settingsRef.current.enableAiOverlay && aiOverlayImageRef.current && ctx) {
-      const originalAlpha = ctx.globalAlpha;
-      const originalCompositeOperation = ctx.globalCompositeOperation;
-      ctx.globalAlpha = settingsRef.current.aiOverlayOpacity;
-      ctx.globalCompositeOperation = settingsRef.current.aiOverlayBlendMode;
-      ctx.drawImage(aiOverlayImageRef.current, 0, 0, ctx.canvas.width, ctx.canvas.height);
-      ctx.globalAlpha = originalAlpha;
-      ctx.globalCompositeOperation = originalCompositeOperation;
-    }
-  }, []);
-
-  const drawDebugInfo = useCallback((ctx: CanvasRenderingContext2D | null) => {
-    if (!ctx) return;
-    const canvas = ctx.canvas;
-    ctx.font = `12px ${SBNF_BODY_FONT_FAMILY}`;
-    const currentFgColor = getComputedStyle(document.documentElement).getPropertyValue('--foreground').trim() || 'white';
-    ctx.fillStyle = currentFgColor;
-    
-    ctx.textAlign = 'left';
-    ctx.fillText(`FPS: ${fps}`, 10, 20);
-
-    ctx.textAlign = 'right';
-    const lineSpacing = 14;
-    let currentY = 20;
-    
-    const spectrumData = audioData.spectrum || INITIAL_AUDIO_DATA.spectrum;
-    const spectrumSum = spectrumData.reduce((s, v) => s + v, 0);
-
-    ctx.fillText(`RMS: ${audioData.rms.toFixed(3)}`, canvas.width - 10, currentY); currentY += lineSpacing;
-    ctx.fillText(`Beat: ${audioData.beat ? 'YES' : 'NO'}`, canvas.width - 10, currentY); currentY += lineSpacing;
-    ctx.fillText(`Bass: ${audioData.bassEnergy.toFixed(3)}`, canvas.width - 10, currentY); currentY += lineSpacing;
-    ctx.fillText(`Mid: ${audioData.midEnergy.toFixed(3)}`, canvas.width - 10, currentY); currentY += lineSpacing;
-    ctx.fillText(`Treble: ${audioData.trebleEnergy.toFixed(3)}`, canvas.width - 10, currentY); currentY += lineSpacing;
-    ctx.fillText(`BPM: ${audioData.bpm}`, canvas.width - 10, currentY); currentY += lineSpacing;
-    ctx.fillText(`Spectrum Sum: ${spectrumSum}`, canvas.width - 10, currentY);
-  }, [fps, audioData]);
-
-  const drawErrorState = useCallback((ctx: CanvasRenderingContext2D | null) => {
-    if (!ctx) return;
-    const canvas = ctx.canvas;
-    const bgColor = getComputedStyle(document.documentElement).getPropertyValue('--background').trim() || 'black';
-    ctx.fillStyle = bgColor;
-    ctx.fillRect(0, 0, canvas.width, canvas.height);
-    
-    const errorColor = getComputedStyle(document.documentElement).getPropertyValue('--destructive').trim() || 'red';
-    ctx.fillStyle = errorColor;
-    ctx.font = `14px ${SBNF_BODY_FONT_FAMILY}`;
-    ctx.textAlign = 'center';
-    
-    const title = 'Visualizer Error:';
-    const errorMessage = lastError || "Unknown error occurred.";
-    const lines = [title];
-    const words = errorMessage.split(' ');
-    let currentLine = "";
-    for (const word of words) {
-        const testLine = currentLine + word + " ";
-        const metrics = ctx.measureText(testLine);
-        const testWidth = metrics.width;
-        if (testWidth > canvas.width * 0.9 && currentLine.length > 0) {
-            lines.push(currentLine.trim());
-            currentLine = word + " ";
-        } else {
-            currentLine = testLine;
-        }
-    }
-    lines.push(currentLine.trim());
-    
-    const lineHeight = 20;
-    const totalHeight = lines.length * lineHeight;
-    let startY = canvas.height / 2 - totalHeight / 2 + lineHeight / 2;
-    
-    lines.forEach((line) => {
-        ctx.fillText(line, canvas.width / 2, startY);
-        startY += lineHeight;
-    });
-  }, [lastError]);
-
-=======
-    const id = setInterval(() => {
-      if (!settings.panicMode && fps > 0) {
-        if (
-          lastLoggedFpsRef.current > 0 &&
-          lastLoggedFpsRef.current - fps > fpsDropThreshold
-        ) {
-          console.warn(
-            `[Performance] FPS drop: ${lastLoggedFpsRef.current} → ${fps}`,
-          );
-        }
-        lastLoggedFpsRef.current = fps;
-      }
     }, 5_000);
-
     return () => clearInterval(id);
   }, [fps, settings.panicMode]);
 
   /* ───────────────────────────── Draw Loop ──────────────────────────── */
-
->>>>>>> bc2f229d
   const drawLoop = useCallback(() => {
     animationFrameIdRef.current = requestAnimationFrame(drawLoop);
     updateFps();
 
-<<<<<<< HEAD
-    const mainCanvas = canvasRef.current;
-    const overlayCv = overlayCanvasRef.current;
-    if (!mainCanvas || !overlayCv) return;
-    
-    const currentSettingsVal = settingsRef.current;
-
-    const activeSceneDefinition = scenes.find(s => s.id === currentSettingsVal.currentSceneId);
-    const intendedRendererType = activeSceneDefinition?.rendererType || '2d';
-    
-    // console.log(`[DrawLoop] Frame. Scene: ${activeSceneDefinition?.id}, Renderer: ${intendedRendererType}, Panic: ${currentSettingsVal.panicMode}, Error: ${lastError}`);
-
-    try {
-      if (currentSettingsVal.panicMode) {
-        if (intendedRendererType === 'webgl' && webGLRendererRef.current) {
-          const panicColor = new THREE.Color(0x000000);
-          webGLRendererRef.current.setClearColor(panicColor, 1);
-          webGLRendererRef.current.clear();
-        } else {
-          const mainCtx = get2DContext();
-          if (mainCtx) {
-            mainCtx.fillStyle = 'black';
-            mainCtx.fillRect(0, 0, mainCanvas.width, mainCanvas.height);
-          }
-        }
-        if (lastError) setLastError(null);
-      } else if (intendedRendererType === 'webgl') {
-        if (webGLRendererRef.current && currentSceneWebGLAssetsRef.current?.sceneId === activeSceneDefinition?.id && currentSceneWebGLAssetsRef.current?.scene && currentSceneWebGLAssetsRef.current?.camera && activeSceneDefinition?.drawWebGL) {
-           activeSceneDefinition.drawWebGL({
-            renderer: webGLRendererRef.current,
-            scene: currentSceneWebGLAssetsRef.current.scene,
-            camera: currentSceneWebGLAssetsRef.current.camera,
-            audioData,
-            settings: currentSettingsVal,
-            webGLAssets: currentSceneWebGLAssetsRef.current,
-            canvasWidth: mainCanvas.width,
-            canvasHeight: mainCanvas.height,
-            webcamElement,
-          });
-          webGLRendererRef.current.render(currentSceneWebGLAssetsRef.current.scene, currentSceneWebGLAssetsRef.current.camera);
-          if (lastError) setLastError(null);
-        } else if (webGLRendererRef.current) { 
-             const bgColorString = getComputedStyle(document.documentElement).getPropertyValue('--background-hsl').trim();
-             const bgColorThree = new THREE.Color(`hsl(${bgColorString})`);
-             webGLRendererRef.current.setClearColor(bgColorThree, 1);
-             webGLRendererRef.current.clear();
-        }
-      } else { // Intended renderer is 2D
-        const mainCtx = get2DContext();
-        if (mainCtx) { 
-            mainCtx.clearRect(0, 0, mainCanvas.width, mainCanvas.height); 
-            if (lastError) {
-              drawErrorState(mainCtx);
-            } else if (activeSceneDefinition && activeSceneDefinition.draw) {
-              if (isTransitioning2D && previousScene2DRef.current?.draw && prevRendererTypeRef.current === '2d' && intendedRendererType === '2d' && currentSettingsVal.sceneTransitionActive) {
-                const elapsedTime = performance.now() - transition2DStartTimeRef.current;
-                const progress = Math.min(1, elapsedTime / currentSettingsVal.sceneTransitionDuration);
-                drawPrimarySceneContent(mainCtx, previousScene2DRef.current, 1 - progress);
-                drawPrimarySceneContent(mainCtx, activeSceneDefinition, progress);
-                if (progress >= 1) setIsTransitioning2D(false);
-              } else {
-                drawPrimarySceneContent(mainCtx, activeSceneDefinition);
-              }
-            } else {
-              const bgColor = getComputedStyle(document.documentElement).getPropertyValue('--background').trim() || 'black';
-              mainCtx.fillStyle = bgColor;
-              mainCtx.fillRect(0, 0, mainCanvas.width, mainCanvas.height);
-              const fgColor = getComputedStyle(document.documentElement).getPropertyValue('--muted-foreground').trim() || 'gray';
-              mainCtx.fillStyle = fgColor;
-              mainCtx.textAlign = 'center';
-              mainCtx.font = `16px ${SBNF_BODY_FONT_FAMILY}`;
-              mainCtx.fillText(activeSceneDefinition ? `Scene '${activeSceneDefinition.name}' has no 2D draw function` : 'No scene selected', mainCanvas.width / 2, mainCanvas.height / 2);
-            }
-        } else if (activeSceneDefinition?.draw) {
-             if(!lastError) setLastError(`VisualizerView: Failed to get 2D context for 2D scene: ${activeSceneDefinition.id}.`);
-        }
-      }
-
-      const overlayCtx = getOverlay2DContext();
-      if (overlayCtx) {
-        overlayCtx.clearRect(0, 0, overlayCv.width, overlayCv.height);
-        if (!currentSettingsVal.panicMode && !lastError) { 
-          drawAiGeneratedOverlay2D(overlayCtx);
-          drawDebugInfo(overlayCtx);
-        } else if (currentSettingsVal.panicMode) {
-           overlayCtx.fillStyle = 'black';
-           overlayCtx.fillRect(0,0, overlayCv.width, overlayCv.height);
-        }
-      }
-
-    } catch (error) {
-      console.error("VisualizerView: Error in draw loop:", error);
-      const errorMessage = error instanceof Error ? error.message : String(error);
-      if (errorMessage !== lastError) setLastError(errorMessage);
-      const mainCtxForError = get2DContext(); 
-      if (mainCtxForError) drawErrorState(mainCtxForError);
-    }
-  }, [
-      scenes, audioData, isTransitioning2D, lastError, fps,
-      get2DContext, getOverlay2DContext, drawPrimarySceneContent, drawAiGeneratedOverlay2D, drawDebugInfo, drawErrorState, updateFps,
-      webcamElement, setIsTransitioning2D 
-  ]);
-=======
     const canvas = canvasRef.current;
     if (!canvas) return;
 
     const sceneDef = scenes.find(s => s.id === settings.currentSceneId);
     if (!sceneDef || !sceneDef.drawWebGL) return;
 
-    /* Panic mode simply blanks the screen */
-    if (settings.panicMode) {
-      if (webGLRendererRef.current) {
-        webGLRendererRef.current.setClearColor(0x000000, 1);
-        webGLRendererRef.current.clear();
-      }
-      return;
-    }
->>>>>>> bc2f229d
-
     try {
+      if (settings.panicMode) {
+        webGLRendererRef.current?.setClearColor(0x000000, 1);
+        webGLRendererRef.current?.clear();
+        return;
+      }
+
       if (
         webGLRendererRef.current &&
         currentSceneAssetsRef.current?.scene &&
         currentSceneAssetsRef.current?.camera
       ) {
-        /* 1. let scene draw-function update objects/uniforms */
+        /* scene update */
         sceneDef.drawWebGL({
           renderer:     webGLRendererRef.current,
           scene:        currentSceneAssetsRef.current.scene,
@@ -676,142 +217,44 @@
           webcamElement,
         });
 
-<<<<<<< HEAD
-  useEffect(() => {
-    if (prevRendererTypeRef.current === undefined && settingsRef.current.currentSceneId && scenes.length > 0) {
-        const initialSceneDef = scenes.find(s => s.id === settingsRef.current.currentSceneId);
-        if (initialSceneDef) {
-            prevRendererTypeRef.current = initialSceneDef.rendererType || '2d';
-            console.log(`VisualizerView: Initial prevRendererTypeRef set to ${prevRendererTypeRef.current} for scene ${initialSceneDef.id}`);
-        }
-    }
-
-    if (animationFrameIdRef.current) { 
-        cancelAnimationFrame(animationFrameIdRef.current);
-    }
-    animationFrameIdRef.current = requestAnimationFrame(drawLoop);
-    
-    return () => {
-      if (animationFrameIdRef.current) {
-        cancelAnimationFrame(animationFrameIdRef.current);
-        animationFrameIdRef.current = null;
-      }
-    };
-  }, [drawLoop]); 
-
-  useEffect(() => {
-    const mainC = canvasRef.current;
-    const overlayC = overlayCanvasRef.current;
-
-    if (mainC && overlayC) {
-      const parent = mainC.parentElement;
-      if (parent) {
-        const resizeObserver = new ResizeObserver(() => {
-          const newWidth = parent.clientWidth;
-          const newHeight = parent.clientHeight;
-
-          if(mainC.width !== newWidth || mainC.height !== newHeight) {
-            mainC.width = newWidth;
-            mainC.height = newHeight;
-          }
-          if(overlayC.width !== newWidth || overlayC.height !== newHeight) {
-            overlayC.width = newWidth;
-            overlayC.height = newHeight;
-          }
-          
-          if (webGLRendererRef.current && currentSceneWebGLAssetsRef.current?.camera) {
-            webGLRendererRef.current.setSize(newWidth, newHeight);
-            const camera = currentSceneWebGLAssetsRef.current.camera;
-            if (camera instanceof THREE.PerspectiveCamera) {
-              camera.aspect = newWidth / newHeight;
-            } else if (camera instanceof THREE.OrthographicCamera) {
-              camera.left = -newWidth / 2;
-              camera.right = newWidth / 2;
-              camera.top = newHeight / 2;
-              camera.bottom = -newHeight / 2;
-            }
-            camera.updateProjectionMatrix();
-          }
-        });
-        resizeObserver.observe(parent);
-        
-        const initialWidth = parent.clientWidth;
-        const initialHeight = parent.clientHeight;
-        if(mainC.width !== initialWidth || mainC.height !== initialHeight) {
-            mainC.width = initialWidth;
-            mainC.height = initialHeight;
-        }
-        if(overlayC.width !== initialWidth || overlayC.height !== initialHeight) {
-            overlayC.width = initialWidth;
-            overlayC.height = initialHeight;
-        }
-        
-
-        if (webGLRendererRef.current && currentSceneWebGLAssetsRef.current?.camera) { 
-            webGLRendererRef.current.setSize(initialWidth, initialHeight);
-             const camera = currentSceneWebGLAssetsRef.current.camera;
-            if (camera instanceof THREE.PerspectiveCamera) {
-                camera.aspect = initialWidth / initialHeight;
-            } else if (camera instanceof THREE.OrthographicCamera) {
-                camera.left = -initialWidth / 2;
-                camera.right = initialWidth / 2;
-                camera.top = initialHeight / 2;
-                camera.bottom = -initialHeight / 2;
-            }
-            camera.updateProjectionMatrix();
-=======
-        /* 2. render base scene */
+        /* render base scene */
         webGLRendererRef.current.render(
           currentSceneAssetsRef.current.scene,
           currentSceneAssetsRef.current.camera,
         );
 
-        /* 3. render AI overlay as full-screen quad */
-        if (
-          settings.enableAiOverlay &&
-          aiOverlayTexture &&
-          webGLRendererRef.current
-        ) {
+        /* AI overlay pass */
+        if (settings.enableAiOverlay && aiOverlayTexture) {
           const w = canvas.width;
           const h = canvas.height;
 
-          const overlayCam   = new THREE.OrthographicCamera(-w / 2, w / 2, h / 2, -h / 2, 0, 1);
-          const overlayScene = new THREE.Scene();
-          const geom         = new THREE.PlaneGeometry(w, h);
-          const mat          = new THREE.MeshBasicMaterial({
-            map:            aiOverlayTexture,
-            transparent:    true,
-            opacity:        settings.aiOverlayOpacity,
-            blending:       THREE.CustomBlending,
+          const cam   = new THREE.OrthographicCamera(-w / 2, w / 2, h / 2, -h / 2, 0, 1);
+          const scene = new THREE.Scene();
+          const geom  = new THREE.PlaneGeometry(w, h);
+          const mat   = new THREE.MeshBasicMaterial({
+            map:         aiOverlayTexture,
+            transparent: true,
+            opacity:     settings.aiOverlayOpacity,
+            blending:    THREE.CustomBlending,
           });
 
-          /* map CSS blend name → THREE blend factors */
           switch (settings.aiOverlayBlendMode) {
             case 'multiply':
-              mat.blendSrc = THREE.DstColorFactor;
-              mat.blendDst = THREE.ZeroFactor;
-              break;
+              mat.blendSrc = THREE.DstColorFactor;   mat.blendDst = THREE.ZeroFactor; break;
             case 'screen':
-              mat.blendSrc = THREE.OneFactor;
-              mat.blendDst = THREE.OneMinusSrcColorFactor;
-              break;
-            case 'add': // “lighter”
-              mat.blendSrc = THREE.SrcAlphaFactor;
-              mat.blendDst = THREE.OneFactor;
-              break;
-            /* default = “normal” */
-            default:
-              mat.blendSrc = THREE.SrcAlphaFactor;
-              mat.blendDst = THREE.OneMinusSrcAlphaFactor;
+              mat.blendSrc = THREE.OneFactor;        mat.blendDst = THREE.OneMinusSrcColorFactor; break;
+            case 'add':
+              mat.blendSrc = THREE.SrcAlphaFactor;   mat.blendDst = THREE.OneFactor; break;
+            default: // normal
+              mat.blendSrc = THREE.SrcAlphaFactor;   mat.blendDst = THREE.OneMinusSrcAlphaFactor;
           }
 
-          overlayScene.add(new THREE.Mesh(geom, mat));
+          scene.add(new THREE.Mesh(geom, mat));
 
           const autoClear = webGLRendererRef.current.autoClear;
           webGLRendererRef.current.autoClear = false;
-          webGLRendererRef.current.render(overlayScene, overlayCam);
+          webGLRendererRef.current.render(scene, cam);
           webGLRendererRef.current.autoClear = autoClear;
->>>>>>> bc2f229d
         }
 
         setLastError(null);
@@ -820,18 +263,10 @@
       console.error('VisualizerView: drawLoop error', err);
       setLastError(err instanceof Error ? err.message : String(err));
     }
-<<<<<<< HEAD
-  }, [canvasKey]); 
-
-  return (
-    <div className="w-full h-full relative">
-      <canvas ref={canvasRef} className="w-full h-full absolute top-0 left-0 z-0" key={`main-canvas-${canvasKey}`} />
-      <canvas ref={overlayCanvasRef} className="w-full h-full absolute top-0 left-0 z-10 pointer-events-none" key={`overlay-canvas-${canvasKey}`} />
-=======
   }, [
-    audioData,
     scenes,
     settings,
+    audioData,
     webcamElement,
     aiOverlayTexture,
     updateFps,
@@ -839,51 +274,39 @@
 
   /* mount / unmount drawLoop */
   useEffect(() => {
-    if (!animationFrameIdRef.current) {
-      animationFrameIdRef.current = requestAnimationFrame(drawLoop);
-    }
+    animationFrameIdRef.current = requestAnimationFrame(drawLoop);
     return () => {
-      if (animationFrameIdRef.current) {
-        cancelAnimationFrame(animationFrameIdRef.current);
-        animationFrameIdRef.current = null;
-      }
+      if (animationFrameIdRef.current) cancelAnimationFrame(animationFrameIdRef.current);
     };
   }, [drawLoop]);
 
   /* ─────────────────────────── Canvas Resize ────────────────────────── */
-
-  useEffect(() => {
-    const mainCanvas    = canvasRef.current;
-    const overlayCanvas = overlayCanvasRef.current;
-    if (!mainCanvas || !overlayCanvas) return;
-
-    const parent = mainCanvas.parentElement;
+  useEffect(() => {
+    const cMain    = canvasRef.current;
+    const cOverlay = overlayCanvasRef.current;
+    if (!cMain || !cOverlay) return;
+
+    const parent = cMain.parentElement;
     if (!parent) return;
 
     const handleResize = () => {
       const w = parent.clientWidth;
       const h = parent.clientHeight;
 
-      if (mainCanvas.width !== w || mainCanvas.height !== h) {
-        mainCanvas.width  = w;
-        mainCanvas.height = h;
-      }
-      if (overlayCanvas.width !== w || overlayCanvas.height !== h) {
-        overlayCanvas.width  = w;
-        overlayCanvas.height = h;
+      if (cMain.width !== w || cMain.height !== h) {
+        cMain.width = w; cMain.height = h;
+      }
+      if (cOverlay.width !== w || cOverlay.height !== h) {
+        cOverlay.width = w; cOverlay.height = h;
       }
 
       if (webGLRendererRef.current) {
         webGLRendererRef.current.setSize(w, h);
-
         const cam = currentSceneAssetsRef.current?.camera;
         if (cam instanceof THREE.PerspectiveCamera) {
           cam.aspect = w / h;
         } else if (cam instanceof THREE.OrthographicCamera) {
-          cam.left   = -w / 2;
-          cam.right  =  w / 2;
-          cam.top    =  h / 2;
-          cam.bottom = -h / 2;
+          cam.left = -w / 2; cam.right = w / 2; cam.top = h / 2; cam.bottom = -h / 2;
         }
         cam?.updateProjectionMatrix();
       }
@@ -891,26 +314,24 @@
 
     const ro = new ResizeObserver(handleResize);
     ro.observe(parent);
-    handleResize();          // initial size
-
+    handleResize();
     return () => ro.disconnect();
   }, []);
 
-  /* ─────────────────────────────── JSX ──────────────────────────────── */
-
+  /* ───────────────────────────── JSX ──────────────────────────────── */
   return (
     <div className="relative w-full h-full">
-      <canvas ref={canvasRef}        className="absolute w-full h-full top-0 left-0 z-0" />
-      <canvas ref={overlayCanvasRef} className="absolute w-full h-full top-0 left-0 z-10 pointer-events-none" />
->>>>>>> bc2f229d
+      <canvas ref={canvasRef}        className="absolute inset-0 w-full h-full z-0" />
+      <canvas ref={overlayCanvasRef} className="absolute inset-0 w-full h-full z-10 pointer-events-none" />
       <BrandingOverlay />
       <WebcamFeed onWebcamElement={setWebcamElement} />
-      {/* Optionally show lastError as HTML overlay for debugging */}
+
+      {/* fatal-error banner (dev only) */}
       {lastError && (
-        <div className="absolute inset-0 flex items-center justify-center z-20 bg-black/80 text-red-500 text-center p-4">
-          <p className="max-w-lg text-sm whitespace-pre-wrap">{lastError}</p>
+        <div className="absolute inset-0 z-20 bg-black/80 flex items-center justify-center p-4 text-red-500 text-center whitespace-pre-wrap text-sm">
+          {lastError}
         </div>
       )}
     </div>
   );
-}
+}
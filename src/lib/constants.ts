
/* eslint-disable react-hooks/exhaustive-deps */
// This top-level comment can be removed or updated if not needed for client components.
// 'use client'; // This directive is usually for components, not utility/constant files.

import type { Settings, SceneDefinition, AudioData, WebGLSceneAssets, ProceduralVine } from '@/types';
import * as THREE from 'three';
import { SBNF_BODY_FONT_FAMILY, SBNF_TITLE_FONT_FAMILY } from '@/lib/brandingConstants';

export const FFT_SIZES = [128, 256, 512] as const;

<<<<<<< HEAD
// SBNF Palette HSL (from the branding guide)
// Deep Purple #5A36BB -> hsl(258, 56%, 47%)
// Light Lavender #E1CCFF -> hsl(267, 100%, 90%)
// Mustard Gold #FDB143 -> hsl(36, 98%, 63%)
// Bright Orange #FF441A -> hsl(13, 100%, 55%)
// Cream #FFECDA -> hsl(30, 100%, 93%)
// Black #000000 -> hsl(0, 0%, 0%)
// For Tron-like accents:
// Tron Blue: ~197 HSL (e.g., hsl(197, 90%, 58%))
const SBNF_HUES_SCENE = {
  black: 0,
  orangeRed: 13,
  orangeYellow: 36,
  lightPeach: 30,
  lightLavender: 267,
  deepPurple: 258,
  tronBlue: 197,
};

// Helper to convert HSL to RGB (for shader uniforms or direct color setting)
function hslToRgb(h: number, s: number, l: number): [number, number, number] {
    s /= 100;
    l /= 100;
    const k = (n: number) => (n + h / 30) % 12;
    const a = s * Math.min(l, 1 - l);
    const f = (n: number) =>
      l - a * Math.max(-1, Math.min(k(n) - 3, Math.min(9 - k(n), 1)));
    return [f(0), f(8), f(4)]; // R, G, B
=======
// SBNF Theme Colors (approximations, actual HSL values in globals.css)
export const SBNF_HUES_SCENE = {
  black: 0, // (Used for #000000)
  orangeRed: 13, // (#FF441A)
  orangeYellow: 36, // (#FDB143)
  lightPeach: 30, // (#FFECDA)
  lightLavender: 267, // (#E1CCFF)
  deepPurple: 258, // (#5A36BB)
  // Added Tron-like colors for variety in some scenes
  tronBlue: 197, // A bright cyan/blue
  tronPink: 337, // A magenta/pink
} as const;


// Helper to convert HSL to RGB components (0-1 range)
// Used by some scenes for direct color manipulation if needed.
export function hslToRgb(h: number, s: number, l: number): [number, number, number] {
  s /= 100;
  l /= 100;
  const k = (n: number) => (n + h / 30) % 12;
  const a = s * Math.min(l, 1 - l);
  const f = (n: number) => l - a * Math.max(-1, Math.min(k(n) - 3, Math.min(9 - k(n), 1)));
  return [f(0), f(8), f(4)];
>>>>>>> 1566a365
}


// Helper function to generate a simple noise texture for WebGL scenes
// Used by Mirror Silhouette for its nebula fill effect.
export function generateNoiseTexture(width: number, height: number): THREE.DataTexture {
  const size = width * height;
  const data = new Uint8Array(4 * size); // RGBA
  for (let i = 0; i < size; i++) {
    const stride = i * 4;
<<<<<<< HEAD
    const x = (i % width) / width;
    const y = Math.floor(i / width) / height;

    let val = 0;
    for (let octave = 1; octave <= 4; octave *= 2) {
      const freq = octave;
      val += (1 / freq) * (Math.sin(freq * x * Math.PI * 5 + Math.random()*0.2 + i*0.01) + Math.cos(freq * y * Math.PI * 7 + Math.random()*0.3 + i*0.005));
    }
    val = (val / 1.75 + 1) / 2; // Normalize accumulated octaves and ensure range [0,1]

    const value = Math.floor(val * 155) + 100; // Brighter noise, 100-255 range
    data[stride] = value; // R
=======
    const x = (i % width) / width; // Normalized x
    const y = Math.floor(i / width) / height; // Normalized y

    // Simple multi-octave noise (could be Perlin or simplex for better quality)
    let v = 0;
    for (let o = 0; o < 4; o++) { // 4 octaves
      const freq = 2 ** o;
      const amp = 0.5 ** o;
      v += Math.sin(x * Math.PI * freq * 5 + Math.random() * 0.2) * amp;
      v += Math.cos(y * Math.PI * freq * 7 + Math.random() * 0.3) * amp;
    }
    v = (v / 1.5 + 1) / 2; // Normalize and bias

    const value = Math.floor(v * 180) + 75; // Output range for grayscale, biased towards brighter
    data[stride] = value;     // R
>>>>>>> 1566a365
    data[stride + 1] = value; // G
    data[stride + 2] = value; // B
    data[stride + 3] = 255;   // A (fully opaque)
  }
  const tex = new THREE.DataTexture(data, width, height, THREE.RGBAFormat);
  tex.wrapS = tex.wrapT = THREE.RepeatWrapping;
  tex.needsUpdate = true;
  return tex;
}


export const DEFAULT_SETTINGS: Settings = {
  fftSize: 256,
<<<<<<< HEAD
  gain: 1.0,
  enableAgc: true,
  gamma: 1.0,
  dither: 0.0,
  brightCap: 1.0,
  logoOpacity: 0.25,
  showWebcam: false,
  mirrorWebcam: true,
  currentSceneId: 'radial_burst',
=======
  gain: 1,
  enableAgc: true, // AGC is now functional
  gamma: 1,
  dither: 0,
  brightCap: 1,
  logoOpacity: 0.25, // Default SBNF logo opacity
  showWebcam: false, // Webcam off by default, user must enable
  mirrorWebcam: true, // Default to mirrored for performer convenience
  currentSceneId: 'radial_burst', // A visually active default
>>>>>>> 1566a365
  panicMode: false,
  logoBlackout: false,
  logoAnimationSettings: {
    type: 'pulse', // Default logo animation
    speed: 1,
<<<<<<< HEAD
    color: '#FF441A', // SBNF Orange-Red
=======
    color: '#FF441A', // SBNF Orange-Red, for solid/blink animations
>>>>>>> 1566a365
  },
  lastAISuggestedAssetPrompt: undefined,
  sceneTransitionDuration: 500, // Default 500ms crossfade
  sceneTransitionActive: true,
  monitorAudio: false, // Audio monitoring off by default (feedback risk)
  selectedAudioInputDeviceId: undefined, // Use system default mic initially
  enableAiOverlay: false, // AI overlay off by default
  aiGeneratedOverlayUri: null,
  aiOverlayOpacity: 0.5,
  aiOverlayBlendMode: 'overlay',
<<<<<<< HEAD
  aiOverlayPrompt: "Afrofuturistic cosmic vine with glowing purple grapes, starry nebula background, high contrast, transparent", // SBNF Themed Default
  enablePeriodicAiOverlay: false,
  aiOverlayRegenerationInterval: 45, // Default: 45 seconds
=======
  // SBNF Themed default prompt
  aiOverlayPrompt: "Afrofuturistic cosmic vine with glowing purple grapes, starry nebula background, high contrast, transparent",
  enablePeriodicAiOverlay: false, // Periodic AI overlay updates off by default
  aiOverlayRegenerationInterval: 45, // Default interval in seconds
>>>>>>> 1566a365
};

export const INITIAL_AUDIO_DATA: AudioData = {
  spectrum: new Uint8Array(DEFAULT_SETTINGS.fftSize / 2).fill(0),
  bassEnergy: 0,
  midEnergy: 0,
  trebleEnergy: 0,
  rms: 0,
  bpm: 120, // A common starting BPM
  beat: false,
};

export const SCENES: SceneDefinition[] = [
<<<<<<< HEAD
=======
  // Reordered based on typical energy/complexity progression
>>>>>>> 1566a365
  {
    id: 'mirror_silhouette',
    name: 'Mirror Silhouette',
    displayLabel: 'MIRROR',
    rendererType: 'webgl',
<<<<<<< HEAD
    thumbnailUrl: 'https://placehold.co/120x80/5A36BB/FFECDA.png?text=MIRROR&font=poppins', // SBNF Deep Purple BG, Cream Text
    dataAiHint: 'webcam silhouette performer',
    initWebGL: (canvas, settings, webcamElement?) => {
      const scene = new THREE.Scene();
      // Use OrthographicCamera for full-screen 2D plane effect
=======
    dataAiHint: 'webcam silhouette performer',
    thumbnailUrl: `https://placehold.co/80x60/${SBNF_HUES_SCENE.deepPurple.toString(16)}/${SBNF_HUES_SCENE.lightPeach.toString(16)}.png`, // SBNF Deep Purple, Light Peach
    initWebGL: (canvas, settings, webcamElement?) => {
      const scene = new THREE.Scene();
      // Orthographic camera is better for full-screen shader effects on a plane
>>>>>>> 1566a365
      const camera = new THREE.OrthographicCamera(canvas.width / -2, canvas.width / 2, canvas.height / 2, canvas.height / -2, 1, 1000);
      camera.position.z = 1;

<<<<<<< HEAD
      const webGLAssets: Partial<WebGLSceneAssets> & {
        lastCanvasWidth?: number;
        lastCanvasHeight?: number;
        noiseTexture?: THREE.DataTexture;
        vinesData?: { activeVines: ProceduralVine[]; nextVineId: number; lastSpawnTime: number; spawnCooldown: number; maxVines: number };
        GRAPE_COUNT?: number;
        lastGrapeSpawnTime?: number;
        tempColor?: THREE.Color;
        lastFrameTimeWebGL?: number;
        grapeGeometry?: THREE.BufferGeometry;
        grapeMaterial?: THREE.PointsMaterial;
        grapePositions?: Float32Array;
        grapeColors?: Float32Array;
        grapeTargetSizes?: Float32Array;
        grapeCurrentSizes?: Float32Array;
        grapeLifetimes?: Float32Array;
        grapeSpawnTimes?: Float32Array;
      } = {
=======
      const webGLAssets: Partial<WebGLSceneAssets> = {
>>>>>>> 1566a365
        scene,
        camera,
        lastCanvasWidth: 0,
        lastCanvasHeight: 0,
<<<<<<< HEAD
        noiseTexture: generateNoiseTexture(256, 256),
        vinesData: { activeVines: [], nextVineId: 0, lastSpawnTime: 0, spawnCooldown: 200, maxVines: 15 },
        GRAPE_COUNT: 200,
        lastGrapeSpawnTime: 0,
        tempColor: new THREE.Color(),
        lastFrameTimeWebGL: performance.now(),
      };

      if (webcamElement && webcamElement.readyState >= webcamElement.HAVE_METADATA && webcamElement.videoWidth > 0 && webcamElement.videoHeight > 0) {
=======
        noiseTexture: generateNoiseTexture(256, 256), // For nebula fill
        vinesData: { // For procedural vines
          activeVines: [] as ProceduralVine[],
          nextVineId: 0,
          lastSpawnTime: 0,
          spawnCooldown: 200, // ms
          maxVines: 15,
        },
        grapesData: { // For beat-spawn grape spheres
          activeGrapes: [],
          nextGrapeId: 0,
          lastGrapeSpawnTime: 0,
          spawnCooldown: 150, // ms
          maxGrapes: 50, // Max grapes visible at once
          grapeGeometry: new THREE.BufferGeometry(), // Will be populated with particle attributes
          grapeBaseMaterial: new THREE.PointsMaterial({
            size: 10, // Base size, will be modulated
            vertexColors: true,
            transparent: true,
            opacity: 0.8,
            blending: THREE.AdditiveBlending,
            sizeAttenuation: true,
            depthWrite: false,
          }),
          GRAPE_PARTICLE_COUNT_PER_CLUSTER: 200, // Total particles for grapes
        }
      };

      if (webcamElement && webcamElement.readyState >= HTMLMediaElement.HAVE_METADATA && webcamElement.videoWidth > 0 && webcamElement.videoHeight > 0) {
>>>>>>> 1566a365
        const videoTexture = new THREE.VideoTexture(webcamElement);
        videoTexture.minFilter = THREE.NearestFilter;
        videoTexture.magFilter = THREE.NearestFilter;
        videoTexture.generateMipmaps = false;

        const planeGeometry = new THREE.PlaneGeometry(canvas.width, canvas.height);
        // Fresnel + Noise Fill Shader
        const shaderMaterial = new THREE.ShaderMaterial({
          uniforms: {
            webcamTexture: { value: videoTexture },
            noiseTexture: { value: webGLAssets.noiseTexture },
            time: { value: 0.0 },
            rimColor: { value: new THREE.Color().setHSL(SBNF_HUES_SCENE.lightLavender / 360, 0.9, 0.7) },
            fillColor1: { value: new THREE.Color().setHSL(SBNF_HUES_SCENE.deepPurple / 360, 0.7, 0.4) },
            fillColor2: { value: new THREE.Color().setHSL(SBNF_HUES_SCENE.tronBlue / 360, 0.8, 0.5) },
            opacityFactor: { value: 0.8 },
            mirrorX_bool: { value: settings.mirrorWebcam },
            resolution: { value: new THREE.Vector2(canvas.width, canvas.height) }
          },
          vertexShader: `
            varying vec2 vUv;
            uniform bool mirrorX_bool;
            void main() {
              vUv = uv;
              if (mirrorX_bool) {
                vUv.x = 1.0 - vUv.x;
              }
              gl_Position = projectionMatrix * modelViewMatrix * vec4(position, 1.0);
            }
          `,
          fragmentShader: `
            uniform sampler2D webcamTexture;
            uniform sampler2D noiseTexture;
            uniform float time;
            uniform vec3 rimColor;
            uniform vec3 fillColor1;
            uniform vec3 fillColor2;
            uniform float opacityFactor;
            uniform vec2 resolution;
            varying vec2 vUv;

            float fresnel(vec2 texCoord, float rimWidth) {
              vec2 centeredCoord = texCoord * 2.0 - 1.0; // -1 to 1
              float distFromEdge = 1.0 - length(centeredCoord);
              return smoothstep(0.0, rimWidth, distFromEdge);
            }
<<<<<<< HEAD
            gl_Position = projectionMatrix * modelViewMatrix * vec4(position, 1.0);
          }
        `;
        const fragmentShader = `
          uniform sampler2D u_webcamTexture;
          uniform sampler2D u_noiseTexture;
          uniform vec3 u_rimColor;
          uniform vec3 u_fillColor1;
          uniform vec3 u_fillColor2;
          uniform float u_opacityFactor;
          uniform float u_time;
          uniform vec2 u_resolution;
          varying vec2 vUv;

          float fresnel(vec2 uv, float power) {
            vec2 centeredUv = uv * 2.0 - 1.0;
            float distFromCenter = length(centeredUv);
            return pow(max(0.0, 1.0 - distFromCenter), power);
          }

          float getLuma(vec3 color) {
            return dot(color, vec3(0.299, 0.587, 0.114));
          }

          void main() {
            // Checkerboard discard for performance
            if (mod(gl_FragCoord.x + gl_FragCoord.y, 2.0) > 0.5) discard;

            vec4 webcamColor = texture2D(u_webcamTexture, vUv);
            float luma = getLuma(webcamColor.rgb);
            float silhouetteMask = smoothstep(0.25, 0.55, luma);

            vec2 noiseUv = vUv * vec2(u_resolution.x / u_resolution.y, 1.0) * 1.5 + vec2(u_time * 0.03, u_time * 0.02);
            vec3 noise = texture2D(u_noiseTexture, noiseUv).rgb;
            vec3 nebulaFill = mix(u_fillColor1, u_fillColor2, noise.r);

            float rim = fresnel(vUv, 2.0);
            vec3 finalColor = vec3(0.0);
            float finalAlpha = 0.0;

            if (silhouetteMask > 0.1) {
              finalColor = mix(nebulaFill, u_rimColor, rim * 0.7);
              finalAlpha = silhouetteMask * u_opacityFactor * 1.85; // Alpha compensation for discard
            } else {
              finalAlpha = 0.0;
            }
            finalAlpha *= webcamColor.a;
            gl_FragColor = vec4(finalColor, clamp(finalAlpha, 0.0, 1.0));
          }
        `;
        const shaderMaterial = new THREE.ShaderMaterial({
          vertexShader,
          fragmentShader,
          uniforms: {
            u_webcamTexture: { value: videoTexture },
            u_noiseTexture: { value: webGLAssets.noiseTexture },
            u_rimColor: { value: new THREE.Color().setHSL(SBNF_HUES_SCENE.orangeYellow / 360, 0.98, 0.63) },
            u_fillColor1: { value: new THREE.Color().setHSL(SBNF_HUES_SCENE.deepPurple / 360, 0.56, 0.3) },
            u_fillColor2: { value: new THREE.Color().setHSL(SBNF_HUES_SCENE.lightLavender / 360, 1.0, 0.5) },
            u_opacityFactor: { value: 1.0 },
            u_mirrorX: { value: settings.mirrorWebcam },
            u_time: { value: 0.0 },
            u_resolution: { value: new THREE.Vector2(canvas.width, canvas.height) },
          },
          transparent: true,
=======

            float luma(vec3 color) {
              return dot(color, vec3(0.299, 0.587, 0.114));
            }

            void main() {
              // Performance: Checkerboard discard
              if (mod(gl_FragCoord.x + gl_FragCoord.y, 2.0) > 0.5) discard;

              vec4 webcamColor = texture2D(webcamTexture, vUv);
              float webcamLuma = luma(webcamColor.rgb);
              // Softer silhouette, adjust thresholds for sensitivity
              float silhouetteAlpha = smoothstep(0.35, 0.65, webcamLuma) * webcamColor.a;

              // Fresnel for rim light, boost intensity
              float fresnelFactor = fresnel(vUv, 0.15); // Rim width, adjust as needed
              vec3 finalRimColor = rimColor * fresnelFactor * (1.0 + silhouetteAlpha * 1.5);

              // Scrolling noise for nebula fill
              vec2 scrolledNoiseUv = vUv + vec2(time * 0.02, time * 0.01);
              vec4 noiseColor = texture2D(noiseTexture, scrolledNoiseUv);
              vec3 nebulaFill = mix(fillColor1, fillColor2, noiseColor.r) * (0.5 + noiseColor.g * 0.5);

              vec3 blendedFill = mix(vec3(0.0), nebulaFill, silhouetteAlpha * 0.9); // Nebula inside silhouette

              vec3 finalColor = blendedFill + finalRimColor;
              float finalAlpha = opacityFactor * (silhouetteAlpha + fresnelFactor * 0.3) * 1.85; // Compensate for discard

              gl_FragColor = vec4(finalColor, clamp(finalAlpha, 0.0, 1.0));
              gl_FragColor.rgb *= gl_FragColor.a; // Premultiply alpha
            }
          `,
          transparent: true,
          blending: THREE.AdditiveBlending,
>>>>>>> 1566a365
          depthWrite: false,
        });

        const planeMesh = new THREE.Mesh(planeGeometry, shaderMaterial);
        scene.add(planeMesh);
        webGLAssets.videoTexture = videoTexture;
        webGLAssets.planeMesh = planeMesh;
        webGLAssets.shaderMaterial = shaderMaterial;
      }

<<<<<<< HEAD
        // Grape particles setup
        const GRAPE_COUNT = webGLAssets.GRAPE_COUNT!;
        const grapePositions = new Float32Array(GRAPE_COUNT * 3);
        const grapeColors = new Float32Array(GRAPE_COUNT * 3);
        const grapeCurrentSizes = new Float32Array(GRAPE_COUNT);
        const grapeTargetSizes = new Float32Array(GRAPE_COUNT);
        const grapeLifetimes = new Float32Array(GRAPE_COUNT);
        const grapeSpawnTimes = new Float32Array(GRAPE_COUNT);

        for (let i = 0; i < GRAPE_COUNT; i++) {
          grapeLifetimes[i] = 0;
=======
      // Initialize Grape Particles
      if (webGLAssets.grapesData?.grapeGeometry && webGLAssets.grapesData.grapeBaseMaterial) {
        const { GRAPE_PARTICLE_COUNT_PER_CLUSTER } = webGLAssets.grapesData;
        const positions = new Float32Array(GRAPE_PARTICLE_COUNT_PER_CLUSTER! * 3);
        const colors = new Float32Array(GRAPE_PARTICLE_COUNT_PER_CLUSTER! * 3);
        const sizes = new Float32Array(GRAPE_PARTICLE_COUNT_PER_CLUSTER!); // For varying particle sizes

        for (let i = 0; i < GRAPE_PARTICLE_COUNT_PER_CLUSTER!; i++) {
          positions[i * 3 + 0] = (Math.random() - 0.5) * canvas.width; // Spread out initially (off-screen or random)
          positions[i * 3 + 1] = (Math.random() - 0.5) * canvas.height;
          positions[i * 3 + 2] = (Math.random() - 0.5) * 100; // Depth
>>>>>>> 1566a365
        }
        webGLAssets.grapesData.grapeGeometry.setAttribute('position', new THREE.BufferAttribute(positions, 3));
        webGLAssets.grapesData.grapeGeometry.setAttribute('color', new THREE.BufferAttribute(colors, 3));
        webGLAssets.grapesData.grapeGeometry.setAttribute('size', new THREE.BufferAttribute(sizes, 1));

<<<<<<< HEAD
        const grapeGeometry = new THREE.BufferGeometry();
        grapeGeometry.setAttribute('position', new THREE.BufferAttribute(grapePositions, 3));
        grapeGeometry.setAttribute('color', new THREE.BufferAttribute(grapeColors, 3));
        grapeGeometry.setAttribute('size', new THREE.BufferAttribute(grapeCurrentSizes, 1));

        const grapeMaterial = new THREE.PointsMaterial({
          vertexColors: true,
          transparent: true,
          blending: THREE.AdditiveBlending,
          depthWrite: false,
          sizeAttenuation: true,
        });

        const grapes = new THREE.Points(grapeGeometry, grapeMaterial);
        scene.add(grapes);
        webGLAssets.grapes = grapes;
        webGLAssets.grapeGeometry = grapeGeometry;
        webGLAssets.grapeMaterial = grapeMaterial;
        webGLAssets.grapePositions = grapePositions;
        webGLAssets.grapeColors = grapeColors;
        webGLAssets.grapeTargetSizes = grapeTargetSizes;
        webGLAssets.grapeCurrentSizes = grapeCurrentSizes;
        webGLAssets.grapeLifetimes = grapeLifetimes;
        webGLAssets.grapeSpawnTimes = grapeSpawnTimes;
      } else {
        webGLAssets.bgColor = new THREE.Color().setHSL(SBNF_HUES_SCENE.deepPurple / 360, 0.56, 0.47);
      }
      return webGLAssets as WebGLSceneAssets;
    },
    drawWebGL: ({ renderer, scene, camera, audioData, settings, webGLAssets, webcamElement, canvasWidth, canvasHeight }) => {
      if (!webGLAssets) {
        renderer?.setClearColor(0x000000, 0);
        return;
      }

      const { planeMesh, shaderMaterial, videoTexture, bgColor,
              grapes, grapeGeometry, grapeMaterial, grapePositions, grapeColors, grapeTargetSizes, grapeCurrentSizes,
              grapeLifetimes, grapeSpawnTimes, GRAPE_COUNT, tempColor, vinesData,
              lastFrameTimeWebGL: lastTime = performance.now()
       } = webGLAssets as any;

      const currentTime = performance.now();
      const deltaTime = (currentTime - lastTime) / 1000.0;
      webGLAssets.lastFrameTimeWebGL = currentTime;

      if (shaderMaterial) {
        shaderMaterial.uniforms.u_time.value = currentTime * 0.001;
        shaderMaterial.uniforms.u_resolution.value.set(canvasWidth, canvasHeight);
      }

      if (planeMesh && shaderMaterial && videoTexture && settings.showWebcam && webcamElement && webcamElement.readyState >= webcamElement.HAVE_ENOUGH_DATA) {
        renderer?.setClearAlpha(0.0);
        renderer?.setClearColor(0x000000, 0.0);

        if (videoTexture.image !== webcamElement) videoTexture.image = webcamElement;
        videoTexture.needsUpdate = true;
        shaderMaterial.uniforms.u_mirrorX.value = settings.mirrorWebcam;

        const baseOpacity = settings.brightCap * (0.7 + audioData.rms * 0.5);
        shaderMaterial.uniforms.u_opacityFactor.value = Math.min(1.0, baseOpacity);

        const hueTimeShiftSilhouette = (currentTime / 15000) * 360;
        shaderMaterial.uniforms.u_rimColor.value.setHSL(((SBNF_HUES_SCENE.orangeYellow + hueTimeShiftSilhouette) % 360) / 360, 0.98, 0.63 + audioData.trebleEnergy * 0.1);
        shaderMaterial.uniforms.u_fillColor1.value.setHSL(((SBNF_HUES_SCENE.deepPurple + hueTimeShiftSilhouette * 0.8) % 360) / 360, 0.56, 0.3 + audioData.bassEnergy * 0.2);
        shaderMaterial.uniforms.u_fillColor2.value.setHSL(((SBNF_HUES_SCENE.lightLavender + hueTimeShiftSilhouette * 1.2) % 360) / 360, 1.0, 0.5 + audioData.midEnergy * 0.2);

        if (webGLAssets.lastCanvasWidth !== canvasWidth || webGLAssets.lastCanvasHeight !== canvasHeight) {
          if (planeMesh.geometry) planeMesh.geometry.dispose();
          planeMesh.geometry = new THREE.PlaneGeometry(canvasWidth, canvasHeight);
          webGLAssets.lastCanvasWidth = canvasWidth;
          webGLAssets.lastCanvasHeight = canvasHeight;
          if (camera instanceof THREE.OrthographicCamera) {
            camera.left = canvasWidth / -2; camera.right = canvasWidth / 2;
            camera.top = canvasHeight / 2; camera.bottom = canvasHeight / -2;
            camera.updateProjectionMatrix();
          }
        }
        planeMesh.visible = true;
      } else {
        if (planeMesh) planeMesh.visible = false;
        if (bgColor && renderer) {
             renderer.setClearColor((bgColor as THREE.Color).getHex(), 1);
        }
      }

      if (grapes && grapeLifetimes && grapePositions && grapeColors && grapeCurrentSizes && grapeTargetSizes && grapeSpawnTimes && tempColor && GRAPE_COUNT && vinesData) {
        const beatCooldown = 250;
        let spawnedThisFrameGrapes = 0;
        const maxSpawnPerBeatGrapes = Math.floor(GRAPE_COUNT * 0.10);

        if (audioData.beat && (currentTime - (webGLAssets.lastGrapeSpawnTime || 0) > beatCooldown) && spawnedThisFrameGrapes < maxSpawnPerBeatGrapes) {
            webGLAssets.lastGrapeSpawnTime = currentTime;
            let grapesToSpawnCount = Math.floor(GRAPE_COUNT * (0.03 + audioData.bassEnergy * 0.15));
            grapesToSpawnCount = Math.min(grapesToSpawnCount, GRAPE_COUNT, maxSpawnPerBeatGrapes - spawnedThisFrameGrapes);

            for (let i = 0; i < GRAPE_COUNT && spawnedThisFrameGrapes < grapesToSpawnCount; i++) {
                if (grapeLifetimes[i] <= 0) {
                    const pIdx = i * 3;
                    grapePositions[pIdx] = (Math.random() - 0.5) * canvasWidth * 0.6;
                    grapePositions[pIdx + 1] = (Math.random() - 0.5) * canvasHeight * 0.6;
                    grapePositions[pIdx + 2] = (Math.random() - 0.5) * 100;

                    const initialLifetime = 1.5 + Math.random() * 1.5;
                    grapeLifetimes[i] = initialLifetime;
                    grapeSpawnTimes[i] = currentTime;

                    const [r,g,bVal] = hslToRgb(SBNF_HUES_SCENE.lightLavender, 100, 70 + Math.random() * 20);
                    grapeColors[pIdx] = r; grapeColors[pIdx + 1] = g; grapeColors[pIdx + 2] = bVal;

                    grapeTargetSizes[i] = (10 + audioData.bassEnergy * 30 + Math.random() * 8) * Math.max(0.3, settings.brightCap);
                    grapeCurrentSizes[i] = 0.1;
                    spawnedThisFrameGrapes++;
                }
            }
        }
        for (let i = 0; i < GRAPE_COUNT; i++) {
            const pIdx = i * 3;
            if (grapeLifetimes[i] > 0) {
                grapeLifetimes[i] -= deltaTime;

                const ageMs = (currentTime - grapeSpawnTimes[i]);
                // Use the initial lifetime for ratio calculation to prevent division by diminishing lifetime
                const initialLifetimeForRatio = (grapeSpawnTimes[i] + grapeLifetimes[i] * 1000) - grapeSpawnTimes[i]; // approx initial lifetime in ms
                const lifeRatio = Math.max(0, Math.min(1, ageMs / (initialLifetimeForRatio + 0.01)));


                const startHue = SBNF_HUES_SCENE.lightLavender; const endHue = SBNF_HUES_SCENE.orangeRed;
                const currentHue = startHue + (endHue - startHue) * lifeRatio;
                const [r,g,bVal] = hslToRgb(currentHue, 100, 55 + (1 - lifeRatio) * 35);
                grapeColors[pIdx] = r; grapeColors[pIdx + 1] = g; grapeColors[pIdx + 2] = bVal;

                const popDurationMs = 300;
                if (ageMs < popDurationMs) {
                    grapeCurrentSizes[i] = Math.min(grapeTargetSizes[i], (ageMs / popDurationMs) * grapeTargetSizes[i]);
                } else {
                    const remainingLifetimeRatio = Math.max(0, grapeLifetimes[i] / ((initialLifetimeForRatio/1000) - (popDurationMs / 1000) + 0.01));
                    grapeCurrentSizes[i] = grapeTargetSizes[i] * Math.pow(remainingLifetimeRatio, 1.5);
                }
                grapeCurrentSizes[i] = Math.max(0.1, grapeCurrentSizes[i]);

                if (grapeLifetimes[i] <= 0) {
                    grapeCurrentSizes[i] = 0;
                }
            } else {
                 grapeCurrentSizes[i] = 0;
            }
        }
        if (grapeGeometry && grapeGeometry.attributes) {
          if(grapeGeometry.attributes.position) (grapeGeometry.attributes.position as THREE.BufferAttribute).needsUpdate = true;
          if(grapeGeometry.attributes.color) (grapeGeometry.attributes.color as THREE.BufferAttribute).needsUpdate = true;
          if(grapeGeometry.attributes.size) (grapeGeometry.attributes.size as THREE.BufferAttribute).needsUpdate = true;
        }
        if(grapeMaterial) {
          grapeMaterial.needsUpdate = true;
          grapeMaterial.size = 2.0 + audioData.rms * 3; // Dynamic size for all grapes
=======
        const grapeParticles = new THREE.Points(webGLAssets.grapesData.grapeGeometry, webGLAssets.grapesData.grapeBaseMaterial);
        scene.add(grapeParticles);
        webGLAssets.grapesData.mesh = grapeParticles; // Store the Points object
      }


      return webGLAssets as WebGLSceneAssets;
    },
    drawWebGL: ({ renderer, audioData, settings, webGLAssets, canvasWidth, canvasHeight, webcamElement }) => {
      const currentTime = performance.now();
      const scene = webGLAssets.scene as THREE.Scene;
      const camera = webGLAssets.camera as THREE.OrthographicCamera;

      // Handle canvas resize for planeMesh
      if ((canvasWidth !== webGLAssets.lastCanvasWidth || canvasHeight !== webGLAssets.lastCanvasHeight) && webGLAssets.planeMesh) {
        webGLAssets.planeMesh.geometry.dispose();
        webGLAssets.planeMesh.geometry = new THREE.PlaneGeometry(canvasWidth, canvasHeight);
        webGLAssets.lastCanvasWidth = canvasWidth;
        webGLAssets.lastCanvasHeight = canvasHeight;
      }


      if (webGLAssets.shaderMaterial) {
        webGLAssets.shaderMaterial.uniforms.time.value = currentTime * 0.0005;
        webGLAssets.shaderMaterial.uniforms.opacityFactor.value = settings.brightCap * (0.5 + audioData.rms * 0.5);
        webGLAssets.shaderMaterial.uniforms.mirrorX_bool.value = settings.mirrorWebcam;
        webGLAssets.shaderMaterial.uniforms.resolution.value.set(canvasWidth, canvasHeight);

        const baseSBNFHue = SBNF_HUES_SCENE.deepPurple / 360; // SBNF Deep Purple
        const timeHueShift = Math.sin(currentTime * 0.0002) * 0.1;

        webGLAssets.shaderMaterial.uniforms.rimColor.value.setHSL(
          (SBNF_HUES_SCENE.lightLavender / 360 + timeHueShift + audioData.trebleEnergy * 0.1) % 1,
          0.8 + audioData.trebleEnergy * 0.2,
          0.6 + audioData.midEnergy * 0.15
        );
        webGLAssets.shaderMaterial.uniforms.fillColor1.value.setHSL(
          (baseSBNFHue + timeHueShift * 1.2 + audioData.bassEnergy * 0.05) % 1,
          0.7 + audioData.bassEnergy * 0.15,
          0.35 + audioData.rms * 0.2
        );
        webGLAssets.shaderMaterial.uniforms.fillColor2.value.setHSL(
          (SBNF_HUES_SCENE.tronBlue / 360 + timeHueShift * 0.8 - audioData.midEnergy * 0.05) % 1,
          0.75 + audioData.midEnergy * 0.2,
          0.4 + audioData.rms * 0.25
        );

        if (webGLAssets.videoTexture && webcamElement && webcamElement.readyState === webcamElement.HAVE_ENOUGH_DATA) {
          webGLAssets.videoTexture.needsUpdate = true;
>>>>>>> 1566a365
        }
      } else {
         // Fallback if webcam/shader material didn't initialize: clear to SBNF Purple
        renderer.setClearColor(new THREE.Color().setHSL(SBNF_HUES_SCENE.deepPurple / 360, 0.56, 0.47), 1);
        renderer.clear();
      }

<<<<<<< HEAD
      // Vine drawing logic (data updated here, drawn on overlay canvas)
      if (vinesData && vinesData.activeVines) {
        const { activeVines, nextVineId, spawnCooldown, maxVines } = vinesData;
        let { lastSpawnTime } = vinesData;

        const midEnergyThreshold = 0.3;
        const time = currentTime * 0.001;

        if (audioData.midEnergy > midEnergyThreshold && currentTime - lastSpawnTime > spawnCooldown && activeVines.length < maxVines) {
          vinesData.lastSpawnTime = currentTime;
          const newVine: ProceduralVine = {
            id: nextVineId,
            points: [],
            color: `hsl(${SBNF_HUES_SCENE.lightLavender + Math.random() * 30 - 15}, 80%, 70%)`,
            opacity: 0.8 + Math.random() * 0.2,
            currentLength: 0,
            maxLength: 50 + Math.random() * 100,
            spawnTime: currentTime,
            lifetime: 3000 + Math.random() * 3000, // 3-6 seconds
            thickness: 1 + Math.random() * 2,
            curlFactor: 0.5 + Math.random() * 1.0,
            angle: Math.random() * Math.PI * 2,
          };
          const edge = Math.floor(Math.random() * 4);
          let startX, startY;
          if (edge === 0) { startX = 0; startY = Math.random() * canvasHeight; } // Left
          else if (edge === 1) { startX = canvasWidth; startY = Math.random() * canvasHeight; } // Right
          else if (edge === 2) { startX = Math.random() * canvasWidth; startY = 0; } // Top
          else { startX = Math.random() * canvasWidth; startY = canvasHeight; } // Bottom
          newVine.points.push({ x: startX, y: startY });

          activeVines.push(newVine);
          vinesData.nextVineId++;
=======
      // Vine logic (from previous implementation, ensure it draws on overlay canvas)
      const vinesData = webGLAssets.vinesData;
      if (vinesData && vinesData.activeVines) { // Check if activeVines is defined
        const { activeVines, spawnCooldown, maxVines } = vinesData;
        if (audioData.midEnergy > 0.3 && (currentTime - vinesData.lastSpawnTime > spawnCooldown) && activeVines.length < maxVines) {
          vinesData.lastSpawnTime = currentTime;
          vinesData.nextVineId++;
          const edge = Math.floor(Math.random() * 4);
          let sx = 0, sy = 0;
          let startAngle = 0;
          if (edge === 0) { sx = -canvasWidth / 2; sy = Math.random() * canvasHeight - canvasHeight / 2; startAngle = 0; } // Left
          else if (edge === 1) { sx = canvasWidth / 2; sy = Math.random() * canvasHeight - canvasHeight / 2; startAngle = Math.PI; } // Right
          else if (edge === 2) { sx = Math.random() * canvasWidth - canvasWidth / 2; sy = -canvasHeight / 2; startAngle = Math.PI / 2; } // Bottom
          else { sx = Math.random() * canvasWidth - canvasWidth / 2; sy = canvasHeight / 2; startAngle = -Math.PI / 2; } // Top

          activeVines.push({
            id: vinesData.nextVineId,
            points: [{ x: sx, y: sy }],
            color: `hsla(${(SBNF_HUES_SCENE.lightLavender + Math.random() * 40 - 20)}, 80%, 70%, 0.7)`,
            opacity: 0.6 + Math.random() * 0.3,
            currentLength: 0,
            maxLength: 60 + Math.random() * 120, // Segments
            spawnTime: currentTime,
            lifetime: 4000 + Math.random() * 5000, // ms
            thickness: 1.5 + Math.random() * 2,
            curlFactor: 0.04 + Math.random() * 0.08,
            angle: startAngle + (Math.random() - 0.5) * (Math.PI / 3.5),
            speed: 0.6 + Math.random() * 1.2,
            startX: sx,
            startY: sy,
          });
>>>>>>> 1566a365
        }

        for (let i = activeVines.length - 1; i >= 0; i--) {
          const vine = activeVines[i];
<<<<<<< HEAD
          if (currentTime - vine.spawnTime > vine.lifetime || vine.opacity <= 0.01) {
            activeVines.splice(i, 1);
            continue;
          }

          vine.opacity = Math.max(0, 1 - (currentTime - vine.spawnTime) / vine.lifetime);

          if (vine.currentLength < vine.maxLength) {
            const lastPoint = vine.points[vine.points.length - 1];
            const angleChange = (Math.sin(time * vine.curlFactor + vine.id * 0.5) + Math.sin(time * 0.3 + vine.id)) * 0.15; // More complex curl
            vine.angle += angleChange;
            const growSpeed = 2 + audioData.midEnergy * 3;
            const newX = lastPoint.x + Math.cos(vine.angle) * growSpeed;
            const newY = lastPoint.y + Math.sin(vine.angle) * growSpeed;

            if (newX > 0 && newX < canvasWidth && newY > 0 && newY < canvasHeight) { // Keep within bounds
                 vine.points.push({ x: newX, y: newY });
                 vine.currentLength++;
            } else { // Stop growing if it hits an edge
                vine.currentLength = vine.maxLength;
            }
          }
        }
      }
    },
    cleanupWebGL: (webGLAssets) => {
      if (webGLAssets) {
        if (webGLAssets.videoTexture) (webGLAssets.videoTexture as THREE.VideoTexture).dispose();
        if (webGLAssets.planeMesh?.geometry) (webGLAssets.planeMesh.geometry as THREE.PlaneGeometry).dispose();
        if (webGLAssets.shaderMaterial) (webGLAssets.shaderMaterial as THREE.ShaderMaterial).dispose();
        if (webGLAssets.noiseTexture) (webGLAssets.noiseTexture as THREE.DataTexture).dispose();

        if (webGLAssets.grapeGeometry) (webGLAssets.grapeGeometry as THREE.BufferGeometry).dispose();
        if (webGLAssets.grapeMaterial) (webGLAssets.grapeMaterial as THREE.PointsMaterial).dispose();
        if (webGLAssets.grapes && webGLAssets.scene) (webGLAssets.scene as THREE.Scene).remove(webGLAssets.grapes as THREE.Points);

        if (webGLAssets.vinesData) (webGLAssets.vinesData as any).activeVines = [];
=======
          const age = currentTime - vine.spawnTime;
          if (age > vine.lifetime || vine.opacity <= 0.01) {
            activeVines.splice(i, 1);
            continue;
          }
          vine.opacity = (1.0 - age / vine.lifetime) * (0.6 + Math.random() * 0.3);
          if (vine.currentLength < vine.maxLength) {
            const lastPoint = vine.points[vine.points.length - 1];
            const angleChange = (Math.sin(currentTime * 0.0011 * vine.curlFactor + vine.id) + Math.sin(currentTime * 0.0021 * vine.curlFactor + vine.id * 0.3)) * 0.18 * (audioData.rms * 0.5 + 0.2);
            vine.angle += angleChange;

            const segmentLength = vine.speed * (1 + audioData.midEnergy * 1.5);
            const newX = lastPoint.x + Math.cos(vine.angle) * segmentLength;
            const newY = lastPoint.y + Math.sin(vine.angle) * segmentLength;
            // Keep vines somewhat within view, or let them trail off? For now, let them trail.
            vine.points.push({ x: newX, y: newY });
            vine.currentLength++;
          }
        }
      }

       // Grape spawning and animation logic
       const grapesData = webGLAssets.grapesData;
       if (grapesData && grapesData.mesh && grapesData.grapeGeometry) {
         const { activeGrapes, spawnCooldown, maxGrapes, GRAPE_PARTICLE_COUNT_PER_CLUSTER } = grapesData;
         const positions = grapesData.grapeGeometry.attributes.position.array as Float32Array;
         const colors = grapesData.grapeGeometry.attributes.color.array as Float32Array;
         const sizes = grapesData.grapeGeometry.attributes.size.array as Float32Array;
         const lifetimes = (webGLAssets.lifetimesGrapes = webGLAssets.lifetimesGrapes || new Float32Array(GRAPE_PARTICLE_COUNT_PER_CLUSTER!));
         const spawnTimes = (webGLAssets.spawnTimesGrapes = webGLAssets.spawnTimesGrapes || new Float32Array(GRAPE_PARTICLE_COUNT_PER_CLUSTER!));
         const initialScales = (webGLAssets.initialScalesGrapes = webGLAssets.initialScalesGrapes || new Float32Array(GRAPE_PARTICLE_COUNT_PER_CLUSTER!));
         const targetScales = (webGLAssets.targetScalesGrapes = webGLAssets.targetScalesGrapes || new Float32Array(GRAPE_PARTICLE_COUNT_PER_CLUSTER!));
         const initialHues = (webGLAssets.initialHuesGrapes = webGLAssets.initialHuesGrapes || new Float32Array(GRAPE_PARTICLE_COUNT_PER_CLUSTER!));
         const targetHues = (webGLAssets.targetHuesGrapes = webGLAssets.targetHuesGrapes || new Float32Array(GRAPE_PARTICLE_COUNT_PER_CLUSTER!));

         let liveGrapeCount = 0;
         for(let k=0; k < GRAPE_PARTICLE_COUNT_PER_CLUSTER!; ++k) {
            if(lifetimes[k] > 0) liveGrapeCount++;
         }

         if (audioData.beat && (currentTime - grapesData.lastGrapeSpawnTime > spawnCooldown)) {
           grapesData.lastGrapeSpawnTime = currentTime;
           const numToSpawn = 5 + Math.floor(audioData.bassEnergy * 15);
           let spawnedThisBeat = 0;

           for (let k = 0; k < GRAPE_PARTICLE_COUNT_PER_CLUSTER! && spawnedThisBeat < numToSpawn; k++) {
             if (lifetimes[k] <= 0) { // Find a "dead" particle
               lifetimes[k] = 1.5 + Math.random() * 1.5; // seconds
               spawnTimes[k] = currentTime;
               initialScales[k] = 5 + audioData.bassEnergy * 20; // Initial size
               targetScales[k] = initialScales[k] * (0.2 + Math.random() * 0.4); // Target size for "pop"

               positions[k * 3 + 0] = (Math.random() - 0.5) * canvasWidth * 0.7;
               positions[k * 3 + 1] = (Math.random() - 0.5) * canvasHeight * 0.7;
               positions[k * 3 + 2] = (Math.random() - 0.5) * 20; // Slight depth variation

               initialHues[k] = SBNF_HUES_SCENE.lightLavender / 360;
               targetHues[k] = SBNF_HUES_SCENE.orangeRed / 360;

               spawnedThisBeat++;
               liveGrapeCount++;
             }
           }
         }

         for (let k = 0; k < GRAPE_PARTICLE_COUNT_PER_CLUSTER!; k++) {
           if (lifetimes[k] > 0) {
             const age = currentTime - spawnTimes[k];
             const lifeRatio = Math.min(1, age / (lifetimes[k]*1000)); // lifetime is in sec

             if (lifeRatio >= 1) {
               lifetimes[k] = 0; // Mark as dead
               sizes[k] = 0; // Hide
               continue;
             }

             // "Ripening" color
             const currentHue = initialHues[k] + (targetHues[k] - initialHues[k]) * lifeRatio;
             const grapeColor = new THREE.Color().setHSL(currentHue, 0.85, 0.6 + (1.0-lifeRatio) * 0.15);
             colors[k * 3 + 0] = grapeColor.r;
             colors[k * 3 + 1] = grapeColor.g;
             colors[k * 3 + 2] = grapeColor.b;

             // Size "Pop" animation
             const scaleProgress = Math.sin(lifeRatio * Math.PI); // Pop in and out
             sizes[k] = initialScales[k] * scaleProgress * (1 + audioData.rms * 0.3) * settings.brightCap;

             lifetimes[k] -= (currentTime - (webGLAssets.lastGrapeUpdateTime || currentTime)) / 1000; // Decrement lifetime in seconds
           } else {
             sizes[k] = 0; // Ensure dead particles are not visible
           }
         }
         webGLAssets.lastGrapeUpdateTime = currentTime;

         grapesData.grapeGeometry.attributes.position.needsUpdate = true;
         grapesData.grapeGeometry.attributes.color.needsUpdate = true;
         grapesData.grapeGeometry.attributes.size.needsUpdate = true;
       }
    },
    cleanupWebGL: (webGLAssets) => {
      if (webGLAssets.videoTexture) webGLAssets.videoTexture.dispose();
      if (webGLAssets.planeMesh) {
        if (webGLAssets.planeMesh.geometry) webGLAssets.planeMesh.geometry.dispose();
        if (webGLAssets.planeMesh.material) (webGLAssets.planeMesh.material as THREE.ShaderMaterial).dispose(); // Cast to ShaderMaterial
      }
      if (webGLAssets.shaderMaterial) webGLAssets.shaderMaterial.dispose();
      if (webGLAssets.noiseTexture) webGLAssets.noiseTexture.dispose();

      // Cleanup grapes
      if (webGLAssets.grapesData) {
        if (webGLAssets.grapesData.mesh) {
          webGLAssets.scene?.remove(webGLAssets.grapesData.mesh);
        }
        if (webGLAssets.grapesData.grapeGeometry) webGLAssets.grapesData.grapeGeometry.dispose();
        if (webGLAssets.grapesData.grapeBaseMaterial) webGLAssets.grapesData.grapeBaseMaterial.dispose();
        webGLAssets.grapesData.activeGrapes = [];
>>>>>>> 1566a365
      }
      // Vines are 2D, handled by overlay canvas, no specific WebGL cleanup here for them.
    },
  },
  {
    id: 'echoing_shapes',
    name: 'Echoing Shapes',
    displayLabel: 'ECHO',
<<<<<<< HEAD
    rendererType: 'webgl',
    thumbnailUrl: 'https://placehold.co/120x80/FF441A/FFECDA.png?text=ECHO&font=poppins', // SBNF Orange-Red BG, Cream Text
    dataAiHint: 'glowing orbs abstract shapes',
=======
    rendererType: 'webgl', // Changed to WebGL
    dataAiHint: 'geometric shapes audio pulse',
    thumbnailUrl: `https://placehold.co/80x60/${SBNF_HUES_SCENE.black.toString(16)}/${SBNF_HUES_SCENE.orangeYellow.toString(16)}.png`,
>>>>>>> 1566a365
    initWebGL: (canvas, settings) => {
      const scene = new THREE.Scene();
      const camera = new THREE.OrthographicCamera(canvas.width / -2, canvas.width / 2, canvas.height / 2, canvas.height / -2, 1, 1000);
      camera.position.z = 10;

<<<<<<< HEAD
      const webGLAssets: Partial<WebGLSceneAssets> & {
        starfieldMesh?: THREE.Mesh;
        starfieldMaterial?: THREE.ShaderMaterial;
        circleInstancedMesh?: THREE.InstancedMesh;
        squareInstancedMesh?: THREE.InstancedMesh;
        triangleInstancedMesh?: THREE.InstancedMesh;
        activeInstances?: any[];
        MAX_SHAPE_INSTANCES?: number;
        dummy?: THREE.Object3D;
        tempColor?: THREE.Color;
        lastSpawnTimeShape?: number;
        spawnCooldown?: number;
        bgColor?: THREE.Color;
        lastFrameTimeWebGL?: number;
        lastStarfieldCanvasWidth?: number;
        lastStarfieldCanvasHeight?: number;
      } = {
        scene, camera,
        activeInstances: [],
        MAX_SHAPE_INSTANCES: 50,
        dummy: new THREE.Object3D(),
        tempColor: new THREE.Color(),
        lastSpawnTimeShape: 0,
        spawnCooldown: 120, // ms
        bgColor: new THREE.Color(SBNF_HUES_SCENE.black),
        lastFrameTimeWebGL: performance.now(),
        lastStarfieldCanvasWidth: 0,
        lastStarfieldCanvasHeight: 0,
      };

      // Starfield Background
      const starfieldGeometry = new THREE.PlaneGeometry(2, 2);
      const starfieldMaterial = new THREE.ShaderMaterial({
        vertexShader: `varying vec2 vUv; void main() { vUv = uv; gl_Position = vec4(position.xy, 0.0, 1.0); }`,
        fragmentShader: `
          uniform vec2 u_resolution_star; uniform float u_time_star; varying vec2 vUv;
          float hash(vec2 p) { return fract(sin(dot(p, vec2(12.9898, 78.233))) * 43758.5453); }
          float noise(vec2 p) {
            vec2 i = floor(p); vec2 f = fract(p); f = f*f*(3.0-2.0*f);
            return mix(mix(hash(i + vec2(0,0)), hash(i + vec2(1,0)), f.x), mix(hash(i + vec2(0,1)), hash(i + vec2(1,1)), f.x), f.y);
          }
          void main() {
            vec2 uv = gl_FragCoord.xy / u_resolution_star.xy; float n = noise(uv * 200.0 + u_time_star * 0.01);
            float star = smoothstep(0.95, 0.97, n); // Smaller, dimmer stars
            float twinkle = sin(u_time_star * 2.0 + uv.x * 100.0 + uv.y * 50.0) * 0.5 + 0.5;
            star *= (0.4 + twinkle * 0.3); // Subtle twinkle
            gl_FragColor = vec4(vec3(star * 0.6), star * 0.4); // Dim stars, more alpha control
          }`,
        uniforms: {
          u_resolution_star: { value: new THREE.Vector2(canvas.width, canvas.height) },
          u_time_star: { value: 0.0 },
        },
        transparent: true, depthWrite: false,
      });
      webGLAssets.starfieldMaterial = starfieldMaterial;
      const starfieldMesh = new THREE.Mesh(starfieldGeometry, starfieldMaterial);
      starfieldMesh.renderOrder = -1; scene.add(starfieldMesh);
      webGLAssets.starfieldMesh = starfieldMesh;

      // Instanced Shapes
      const circleGeometry = new THREE.CircleGeometry(0.5, 32);
      const squareGeometry = new THREE.PlaneGeometry(1, 1);
      const triangleShape = new THREE.Shape();
      triangleShape.moveTo(0, 0.5); triangleShape.lineTo(0.5 * Math.cos(Math.PI / 6 + Math.PI / 2), -0.5 * Math.sin(Math.PI / 6 + Math.PI / 2));
      triangleShape.lineTo(0.5 * Math.cos(5 * Math.PI / 6 + Math.PI / 2), -0.5 * Math.sin(5 * Math.PI / 6 + Math.PI / 2)); triangleShape.closePath();
      const triangleGeometry = new THREE.ShapeGeometry(triangleShape); triangleGeometry.center();

      const shapeMaterial = new THREE.MeshBasicMaterial({ vertexColors: true, transparent: true, blending: THREE.AdditiveBlending, opacity: 0.7 });
      
      const MAX_INSTANCES = webGLAssets.MAX_SHAPE_INSTANCES!;
      webGLAssets.circleInstancedMesh = new THREE.InstancedMesh(circleGeometry, shapeMaterial.clone(), MAX_INSTANCES);
      webGLAssets.squareInstancedMesh = new THREE.InstancedMesh(squareGeometry, shapeMaterial.clone(), MAX_INSTANCES);
      webGLAssets.triangleInstancedMesh = new THREE.InstancedMesh(triangleGeometry, shapeMaterial.clone(), MAX_INSTANCES);
      
      [webGLAssets.circleInstancedMesh, webGLAssets.squareInstancedMesh, webGLAssets.triangleInstancedMesh].forEach(mesh => {
        if (mesh) {
          mesh.count = 0;
          scene.add(mesh);
=======
      const MAX_SHAPE_INSTANCES = 50; // Max instances per shape type

      const circleGeometry = new THREE.CircleGeometry(0.5, 32);
      const squareGeometry = new THREE.PlaneGeometry(1, 1);
      const triangleShape = new THREE.Shape();
      triangleShape.moveTo(-0.5, -0.433);
      triangleShape.lineTo(0.5, -0.433);
      triangleShape.lineTo(0, 0.433);
      triangleShape.closePath();
      const triangleGeometry = new THREE.ShapeGeometry(triangleShape);

      // Material that supports instance colors
      const instancedMaterial = new THREE.MeshBasicMaterial({
        vertexColors: true,
        transparent: true,
        blending: THREE.AdditiveBlending,
        depthWrite: false,
      });

      const circleInstancedMesh = new THREE.InstancedMesh(circleGeometry, instancedMaterial, MAX_SHAPE_INSTANCES);
      const squareInstancedMesh = new THREE.InstancedMesh(squareGeometry, instancedMaterial, MAX_SHAPE_INSTANCES);
      const triangleInstancedMesh = new THREE.InstancedMesh(triangleGeometry, instancedMaterial, MAX_SHAPE_INSTANCES);

      scene.add(circleInstancedMesh, squareInstancedMesh, triangleInstancedMesh);

      const webGLAssets: Partial<WebGLSceneAssets> = {
        scene,
        camera,
        circleInstancedMesh,
        squareInstancedMesh,
        triangleInstancedMesh,
        instancedMaterial, // Store the material for cleanup
        circleGeometry, // Store base geometries for cleanup
        squareGeometry,
        triangleGeometry,
        activeInstances: [], // Tracks properties of live instances
        nextInstanceId: 0,
        maxShapeInstances: MAX_SHAPE_INSTANCES,
        dummy: new THREE.Object3D(),
        tempColor: new THREE.Color(),
        lastSpawnTime: 0,
        spawnCooldown: 100, // ms
      };
      return webGLAssets as WebGLSceneAssets;
    },
    drawWebGL: ({ renderer, audioData, settings, webGLAssets, canvasWidth, canvasHeight }) => {
      const currentTime = performance.now();
      const {
        scene, camera, // These are now part of webGLAssets
        circleInstancedMesh, squareInstancedMesh, triangleInstancedMesh,
        activeInstances, maxShapeInstances, dummy, tempColor, spawnCooldown
      } = webGLAssets;

      const bgColor = new THREE.Color().setHSL(SBNF_HUES_SCENE.black / 360, 0.0, 0.03); // Very dark for SBNF
      renderer.setClearColor(bgColor, 1.0); // Opaque clear

      const shouldSpawn = (audioData.beat && (currentTime - webGLAssets.lastSpawnTime > spawnCooldown / 2.5)) ||
                          (audioData.rms > 0.12 && (currentTime - webGLAssets.lastSpawnTime > spawnCooldown * 1.2));

      const totalMaxInstances = maxShapeInstances! * 3; // Max instances across all types

      if (shouldSpawn && activeInstances!.length < totalMaxInstances) {
        webGLAssets.lastSpawnTime = currentTime;
        const numToSpawn = 1 + Math.floor(audioData.rms * 4);

        for (let i = 0; i < numToSpawn && activeInstances!.length < totalMaxInstances; i++) {
          const shapeTypeIndex = Math.floor(Math.random() * 3); // 0: circle, 1: square, 2: triangle
          let shapeType: 'circle' | 'square' | 'triangle';
          if (shapeTypeIndex === 0) shapeType = 'circle';
          else if (shapeTypeIndex === 1) shapeType = 'square';
          else shapeType = 'triangle';

          const initialScale = (canvasWidth / 25) * (0.4 + audioData.bassEnergy * 1.0);
          const lifetime = 1200 + Math.random() * 1800;

          const SBNF_SHAPE_HUES = [SBNF_HUES_SCENE.orangeYellow, SBNF_HUES_SCENE.lightLavender, SBNF_HUES_SCENE.tronBlue, SBNF_HUES_SCENE.orangeRed];
          const baseHue = SBNF_SHAPE_HUES[Math.floor(Math.random() * SBNF_SHAPE_HUES.length)];
          const finalHue = (baseHue + (currentTime * 0.015) + (audioData.trebleEnergy * 50)) % 360;

          webGLAssets.nextInstanceId!++;
          activeInstances!.push({
            id: webGLAssets.nextInstanceId!,
            type: shapeType,
            matrix: new THREE.Matrix4(), // Will be updated
            color: new THREE.Color().setHSL(finalHue / 360, 0.75, 0.65),
            x: (Math.random() - 0.5) * canvasWidth * 0.85,
            y: (Math.random() - 0.5) * canvasHeight * 0.85,
            z: (Math.random() - 0.5) * 8,
            initialScale,
            maxScale: initialScale * (1.6 + audioData.rms * 2.2),
            rotationSpeed: (Math.random() - 0.5) * 0.06,
            rotation: Math.random() * Math.PI * 2,
            spawnTime: currentTime,
            lifetime, // Total lifetime
            initialLifetime: lifetime, // Store initial for ratio calc
            currentOpacity: Math.min(0.8, 0.4 + audioData.rms * 0.6) * settings.brightCap, // Start with this opacity
            targetOpacity: Math.min(0.8, 0.4 + audioData.rms * 0.6) * settings.brightCap, // Not used for fade, but for initial setting
          });
>>>>>>> 1566a365
        }
      });

      return webGLAssets as WebGLSceneAssets;
    },
    drawWebGL: ({ renderer, scene, camera, audioData, settings, webGLAssets, canvasWidth, canvasHeight }) => {
      if (!webGLAssets || !webGLAssets.activeInstances || !webGLAssets.starfieldMaterial || !webGLAssets.bgColor ||
          !webGLAssets.circleInstancedMesh || !webGLAssets.squareInstancedMesh || !webGLAssets.triangleInstancedMesh ||
          !webGLAssets.dummy || !webGLAssets.tempColor || typeof webGLAssets.lastFrameTimeWebGL === 'undefined') return;

      const {
        starfieldMaterial, starfieldMesh,
        circleInstancedMesh, squareInstancedMesh, triangleInstancedMesh,
        activeInstances, MAX_SHAPE_INSTANCES,
        dummy, tempColor, bgColor, spawnCooldown,
        lastFrameTimeWebGL
      } = webGLAssets as any;

      const currentTime = performance.now();
      const deltaTime = (currentTime - lastFrameTimeWebGL) / 1000.0;
      webGLAssets.lastFrameTimeWebGL = currentTime;
      const hueTimeShift = (currentTime / 20000) * 360;

      // Update starfield
      starfieldMaterial.uniforms.u_time_star.value = currentTime * 0.001;
      if (starfieldMaterial.uniforms.u_resolution_star) starfieldMaterial.uniforms.u_resolution_star.value.set(canvasWidth, canvasHeight);

      renderer?.setClearColor((bgColor as THREE.Color).getHex(), 1.0);

      const spawnCondition = (audioData.beat && (currentTime - (webGLAssets.lastSpawnTimeShape || 0) > spawnCooldown / 2)) ||
                             (audioData.rms > 0.1 && (currentTime - (webGLAssets.lastSpawnTimeShape || 0) > spawnCooldown));

      if (spawnCondition && activeInstances.length < MAX_SHAPE_INSTANCES! * 3) {
        webGLAssets.lastSpawnTimeShape = currentTime;
        const numToSpawn = 1 + Math.floor(audioData.rms * 1.5);

        for (let k = 0; k < numToSpawn; k++) {
          if (activeInstances.length >= MAX_SHAPE_INSTANCES! * 3) break;

          const shapeTypes = ['circle', 'square', 'triangle'];
          const shapeType = shapeTypes[Math.floor(Math.random() * shapeTypes.length)];

          const initialScale = (canvasWidth / 25) * (0.3 + audioData.bassEnergy * 0.5) * Math.max(0.1, settings.brightCap);
          if (initialScale < 2) continue;

          const sbnfGrapeHues = [SBNF_HUES_SCENE.deepPurple, SBNF_HUES_SCENE.lightLavender, SBNF_HUES_SCENE.orangeYellow, SBNF_HUES_SCENE.orangeRed, SBNF_HUES_SCENE.tronBlue];
          let huePicker = Math.random();
          let selectedBaseHue;
          if (huePicker < 0.4) selectedBaseHue = SBNF_HUES_SCENE.deepPurple;
          else if (huePicker < 0.7) selectedBaseHue = SBNF_HUES_SCENE.lightLavender;
          else if (huePicker < 0.85) selectedBaseHue = SBNF_HUES_SCENE.orangeYellow;
          else selectedBaseHue = sbnfGrapeHues[Math.floor(Math.random() * 2) + 3]; // orangeRed or tronBlue

          const finalHue = (selectedBaseHue + audioData.trebleEnergy * 30 + hueTimeShift) % 360;
          const [r,g,bVal] = hslToRgb(finalHue, 80 + audioData.trebleEnergy * 20, 60 + audioData.midEnergy * 15);

          activeInstances.push({
            id: Math.random(), type: shapeType,
            x: (Math.random() - 0.5) * canvasWidth * 0.9,
            y: (Math.random() - 0.5) * canvasHeight * 0.9,
            z: (Math.random() - 0.5) * 5,
            initialScale,
            maxScale: initialScale * (1.5 + audioData.rms * 2.5),
            currentScale: initialScale * 0.1,
            color: new THREE.Color(r, g, bVal),
            currentOpacity: Math.min(0.85, 0.5 + audioData.rms * 0.5) * settings.brightCap,
            lifetime: 1.2 + Math.random() * 1.3, // seconds
            spawnTime: currentTime,
            rotation: Math.random() * Math.PI * 2,
            rotationSpeed: (Math.random() - 0.5) * 0.002 * (1 + audioData.trebleEnergy),
            initialLifetime: 1.2 + Math.random() * 1.3, // Store initial for fade calculation
          });
        }
      }

      let circleIdx = 0, squareIdx = 0, triangleIdx = 0;
<<<<<<< HEAD
      const newActiveInstances: any[] = [];

      for (const instance of activeInstances) {
        const age = (currentTime - instance.spawnTime) / 1000;
        if (age > instance.lifetime) continue; // Remove if lifetime exceeded
        newActiveInstances.push(instance);

        const lifeProgress = age / instance.initialLifetime;

        const growDuration = 0.3;
        if (age < growDuration) {
          instance.currentScale = instance.initialScale + (instance.maxScale - instance.initialScale) * (age / growDuration);
        } else {
          instance.currentScale = instance.maxScale * (1.0 - (age - growDuration) / (instance.initialLifetime - growDuration));
=======

      for (let i = activeInstances!.length - 1; i >= 0; i--) {
        const instance = activeInstances![i];
        const age = currentTime - instance.spawnTime;
        const lifeRatio = age / instance.initialLifetime;

        if (lifeRatio >= 1) {
          activeInstances!.splice(i, 1);
          continue;
>>>>>>> 1566a365
        }
        instance.currentScale = Math.max(0.01, instance.currentScale);

        instance.rotation += instance.rotationSpeed * deltaTime * 60;
        const finalOpacity = instance.currentOpacity * (1.0 - lifeProgress) * 0.85; // Slightly reduced max opacity for additive

<<<<<<< HEAD
        dummy.position.set(instance.x, instance.y, instance.z);
        dummy.rotation.set(0, 0, instance.rotation);
        dummy.scale.set(instance.currentScale, instance.currentScale, instance.currentScale);
        dummy.updateMatrix();

        const effectiveColor = tempColor!.copy(instance.color).multiplyScalar(finalOpacity);

        if (instance.type === 'circle' && circleIdx < MAX_SHAPE_INSTANCES!) {
          circleInstancedMesh!.setMatrixAt(circleIdx, dummy.matrix);
          circleInstancedMesh!.setColorAt(circleIdx, effectiveColor);
          circleIdx++;
        } else if (instance.type === 'square' && squareIdx < MAX_SHAPE_INSTANCES!) {
          squareInstancedMesh!.setMatrixAt(squareIdx, dummy.matrix);
          squareInstancedMesh!.setColorAt(squareIdx, effectiveColor);
          squareIdx++;
        } else if (instance.type === 'triangle' && triangleIdx < MAX_SHAPE_INSTANCES!) {
          triangleInstancedMesh!.setMatrixAt(triangleIdx, dummy.matrix);
          triangleInstancedMesh!.setColorAt(triangleIdx, effectiveColor);
          triangleIdx++;
        }
=======
        instance.rotation += instance.rotationSpeed * (1 + audioData.midEnergy * 0.8);
        const scaleProgress = Math.sin(lifeRatio * Math.PI); // Pop in and out smoothly
        const currentScale = instance.initialScale + (instance.maxScale - instance.initialScale) * scaleProgress;

        dummy!.position.set(instance.x, instance.y, instance.z);
        dummy!.rotation.z = instance.rotation;
        dummy!.scale.set(currentScale, currentScale, currentScale);
        dummy!.updateMatrix();

        const currentAlpha = instance.currentOpacity * (1.0 - Math.pow(lifeRatio, 2)); // Fade out faster at the end
        tempColor!.copy(instance.color).multiplyScalar(currentAlpha); // Apply opacity to color for additive blending

        let targetMesh: THREE.InstancedMesh | undefined;
        let instanceIndex: number | undefined;

        if (instance.type === 'circle' && circleIdx < maxShapeInstances!) {
          targetMesh = circleInstancedMesh!;
          instanceIndex = circleIdx++;
        } else if (instance.type === 'square' && squareIdx < maxShapeInstances!) {
          targetMesh = squareInstancedMesh!;
          instanceIndex = squareIdx++;
        } else if (instance.type === 'triangle' && triangleIdx < maxShapeInstances!) {
          targetMesh = triangleInstancedMesh!;
          instanceIndex = triangleIdx++;
        }

        if (targetMesh && instanceIndex !== undefined) {
          targetMesh.setMatrixAt(instanceIndex, dummy!.matrix);
          targetMesh.setColorAt(instanceIndex, tempColor!);
        } else {
          // If max instances for this type are reached, remove older ones
          activeInstances!.splice(i, 1);
        }
      }

      circleInstancedMesh!.count = circleIdx;
      squareInstancedMesh!.count = squareIdx;
      triangleInstancedMesh!.count = triangleIdx;

      if (circleIdx > 0) {
        circleInstancedMesh!.instanceMatrix.needsUpdate = true;
        circleInstancedMesh!.instanceColor!.needsUpdate = true;
      }
      if (squareIdx > 0) {
        squareInstancedMesh!.instanceMatrix.needsUpdate = true;
        squareInstancedMesh!.instanceColor!.needsUpdate = true;
      }
      if (triangleIdx > 0) {
        triangleInstancedMesh!.instanceMatrix.needsUpdate = true;
        triangleInstancedMesh!.instanceColor!.needsUpdate = true;
>>>>>>> 1566a365
      }
      webGLAssets.activeInstances = newActiveInstances;

      circleInstancedMesh!.count = circleIdx;
      squareInstancedMesh!.count = squareIdx;
      triangleInstancedMesh!.count = triangleIdx;

      if (circleIdx > 0) { circleInstancedMesh!.instanceMatrix.needsUpdate = true; circleInstancedMesh!.instanceColor!.needsUpdate = true; }
      if (squareIdx > 0) { squareInstancedMesh!.instanceMatrix.needsUpdate = true; squareInstancedMesh!.instanceColor!.needsUpdate = true; }
      if (triangleIdx > 0) { triangleInstancedMesh!.instanceMatrix.needsUpdate = true; triangleInstancedMesh!.instanceColor!.needsUpdate = true; }

      // console.log('[Echoing Shapes] Active Instances:', activeInstances.length, 'CircleIdx:', circleIdx, 'SquareIdx:', squareIdx, 'TriangleIdx:', triangleIdx);
      // console.log('[Echoing Shapes] Counts - Circles:', circleInstancedMesh.count, 'Squares:', squareInstancedMesh.count, 'Triangles:', triangleInstancedMesh.count);
    },
    cleanupWebGL: (webGLAssets) => {
<<<<<<< HEAD
      if (webGLAssets) {
        const { starfieldMesh, starfieldMaterial,
                circleInstancedMesh, squareInstancedMesh, triangleInstancedMesh,
                activeInstances } = webGLAssets as any;

        if (starfieldMesh && scene) scene.remove(starfieldMesh);
        if (starfieldMaterial) starfieldMaterial.dispose();
        if (starfieldMesh?.geometry) starfieldMesh.geometry.dispose();

        [circleInstancedMesh, squareInstancedMesh, triangleInstancedMesh].forEach(mesh => {
          if (mesh) {
            if (scene) scene.remove(mesh);
            if(mesh.geometry) mesh.geometry.dispose();
            if(mesh.material) (mesh.material as THREE.Material | THREE.Material[]).dispose();
            // InstancedMesh itself doesn't have a dispose method in older Three.js,
            // but geometry and material disposal is key.
          }
        });
        if(activeInstances) (webGLAssets as any).activeInstances.length = 0;
      }
=======
      webGLAssets.circleInstancedMesh?.dispose();
      webGLAssets.squareInstancedMesh?.dispose();
      webGLAssets.triangleInstancedMesh?.dispose();
      webGLAssets.instancedMaterial?.dispose();
      webGLAssets.circleGeometry?.dispose();
      webGLAssets.squareGeometry?.dispose();
      webGLAssets.triangleGeometry?.dispose();
      webGLAssets.activeInstances = [];
>>>>>>> 1566a365
    },
  },
  {
    id: 'frequency_rings',
    name: 'Frequency Rings',
    displayLabel: 'RINGS',
    rendererType: 'webgl',
<<<<<<< HEAD
    thumbnailUrl: 'https://placehold.co/120x80/FDB143/000000.png?text=RINGS&font=poppins', // SBNF Orange-Yellow BG, Black Text
    dataAiHint: 'frequency audio rings',
    initWebGL: (canvas, settings) => {
        const scene = new THREE.Scene();
        const camera = new THREE.OrthographicCamera(canvas.width / -2, canvas.width / 2, canvas.height / 2, canvas.height / -2, 1, 1000);
        camera.position.z = 1;

        const ringGeometry = new THREE.RingGeometry(0.98, 1, 64);

        return {
            scene, camera,
            activeRings: [[], [], []], // One array per band (bass, mid, treble)
            ringGeometry,
            lastSpawnTimes: [0,0,0],
            tempColor: new THREE.Color(),
            bgColor: new THREE.Color(SBNF_HUES_SCENE.black),
            lastFrameTimeWebGL: performance.now(),
        } as WebGLSceneAssets & {
          activeRings: Array<Array<{mesh: THREE.Mesh<THREE.RingGeometry, THREE.MeshBasicMaterial>, spawnTime: number, lifetime: number, maxRadius: number, initialOpacity: number}>>,
          ringGeometry: THREE.RingGeometry,
          lastSpawnTimes: number[],
          tempColor: THREE.Color,
          bgColor: THREE.Color,
          lastFrameTimeWebGL: number
        };
    },
    drawWebGL: ({ renderer, scene, camera, audioData, settings, webGLAssets, canvasWidth, canvasHeight }) => {
        if (!webGLAssets || !webGLAssets.ringGeometry || !webGLAssets.activeRings || !webGLAssets.lastSpawnTimes || !webGLAssets.tempColor || !webGLAssets.bgColor || typeof webGLAssets.lastFrameTimeWebGL === 'undefined') return;

        const { ringGeometry, activeRings, lastSpawnTimes, tempColor, bgColor } = webGLAssets as any;
        const currentTime = performance.now();
        const deltaTime = (currentTime - webGLAssets.lastFrameTimeWebGL) / 1000.0;
        webGLAssets.lastFrameTimeWebGL = currentTime;

        if (renderer) {
            renderer.autoClear = false;
            renderer.setClearColor((bgColor as THREE.Color).getHex(), 0.08);
            renderer.clear();
        }

        const energies = [audioData.bassEnergy, audioData.midEnergy, audioData.trebleEnergy];
        const baseHues = [SBNF_HUES_SCENE.orangeRed, SBNF_HUES_SCENE.orangeYellow, SBNF_HUES_SCENE.lightLavender];
        const spawnIntervals = [120, 100, 80];
        const maxRingRadiusBase = Math.min(canvasWidth, canvasHeight) * 0.45;
        const MAX_RINGS_PER_BAND = 20;

        energies.forEach((energy, i) => {
            const effectiveEnergy = Math.max(0.02, energy);
            if (energy > 0.04 && currentTime - lastSpawnTimes[i] > spawnIntervals[i] / (effectiveEnergy * 5 + 0.2)) {
                if (activeRings[i].length < MAX_RINGS_PER_BAND) {
                    lastSpawnTimes[i] = currentTime;
                    const material = new THREE.MeshBasicMaterial({ transparent: true, side: THREE.DoubleSide, opacity: 0, blending: THREE.AdditiveBlending });
                    const ringMesh = new THREE.Mesh(ringGeometry, material);

                    activeRings[i].push({
                      mesh: ringMesh,
                      spawnTime: currentTime,
                      lifetime: 1.0 + energy * 1.0,
                      maxRadius: maxRingRadiusBase * (0.25 + energy * 0.75),
                      initialOpacity: Math.min(0.7, 0.3 + audioData.rms * 0.4) * settings.brightCap * 0.8,
                    });
                    scene.add(ringMesh);
                }
            }

            for (let j = activeRings[i].length - 1; j >= 0; j--) {
                const ring = activeRings[i][j];
                const age = (currentTime - ring.spawnTime) / 1000.0;
                if (age > ring.lifetime) {
                    scene.remove(ring.mesh);
                    ring.mesh.material.dispose();
                    activeRings[i].splice(j, 1);
                    continue;
                }
                const lifeProgress = age / ring.lifetime;
                const currentRadius = lifeProgress * ring.maxRadius;
                if (currentRadius < 1) continue;

                ring.mesh.scale.set(currentRadius, currentRadius, 1);

                const spectrumVal = (audioData.spectrum[i * 10 % audioData.spectrum.length] || 0) / 255;
                const hueTimeShiftRings = (currentTime / 10000) * 360;
                const hue = (baseHues[i] + spectrumVal * 40 + (audioData.beat ? 25 : 0) + hueTimeShiftRings) % 360;
                const [r,g,bVal] = hslToRgb(hue, 90 + energies[i]*10, 50 + energies[i]*20);
                tempColor.setRGB(r,g,bVal);
                ring.mesh.material.color.copy(tempColor);

                const opacityFade = Math.sin(Math.PI * (1.0 - lifeProgress));
                ring.mesh.material.opacity = Math.max(0, opacityFade * ring.initialOpacity);
            }
        });
    },
    cleanupWebGL: (webGLAssets) => {
      if (webGLAssets) {
        if (webGLAssets.activeRings) {
          (webGLAssets.activeRings as any[][]).forEach(bandRings => {
            bandRings.forEach(ring => {
              if (webGLAssets.scene && ring.mesh) (webGLAssets.scene as THREE.Scene).remove(ring.mesh);
              if (ring.mesh?.material) (ring.mesh.material as THREE.Material).dispose();
            });
          });
          (webGLAssets as any).activeRings = [[],[],[]];
        }
        if (webGLAssets.ringGeometry) (webGLAssets.ringGeometry as THREE.RingGeometry).dispose();
=======
    dataAiHint: 'concentric rings audio frequency',
    thumbnailUrl: `https://placehold.co/80x60/${SBNF_HUES_SCENE.deepPurple.toString(16)}/${SBNF_HUES_SCENE.tronBlue.toString(16)}.png`, // SBNF Deep Purple, Tron Blue
    initWebGL: (canvas, settings) => {
      const scene = new THREE.Scene();
      const camera = new THREE.OrthographicCamera(canvas.width / -2, canvas.width / 2, canvas.height / 2, canvas.height / -2, 1, 1000);
      camera.position.z = 1;

      // Shared geometry for all rings
      const ringGeometry = new THREE.RingGeometry(0.48, 0.5, 64); // Thin ring (radius 0.5, thickness 0.02)

      const webGLAssets: Partial<WebGLSceneAssets> = {
        scene,
        camera,
        ringGeometry, // Store for cleanup
        activeRings: [], // Will store { mesh, spawnTime, lifetime, initialOpacity, maxScale, band }
        lastSpawnTimes: { bass: 0, mid: 0, treble: 0 },
        spawnCooldown: 50, // ms
        maxRingsPerBand: 15, // Max rings for each band simultaneously
      };
      return webGLAssets as WebGLSceneAssets;
    },
    drawWebGL: ({ renderer, audioData, settings, webGLAssets, canvasWidth, canvasHeight }) => {
      const currentTime = performance.now();
      const { scene, ringGeometry, activeRings, lastSpawnTimes, spawnCooldown, maxRingsPerBand } = webGLAssets;

      // SBNF Palette for Rings
      const SBNF_RING_COLORS = {
        bass: new THREE.Color().setHSL(SBNF_HUES_SCENE.orangeRed / 360, 0.95, 0.6),
        mid: new THREE.Color().setHSL(SBNF_HUES_SCENE.orangeYellow / 360, 0.9, 0.65),
        treble: new THREE.Color().setHSL(SBNF_HUES_SCENE.lightLavender / 360, 0.85, 0.7),
      };

      const spawnRing = (band: 'bass' | 'mid' | 'treble', energy: number) => {
        const bandRings = activeRings!.filter(r => r.band === band);
        if (energy > 0.08 && currentTime - lastSpawnTimes![band] > spawnCooldown! && bandRings.length < maxRingsPerBand!) {
          lastSpawnTimes![band] = currentTime;
          const material = new THREE.MeshBasicMaterial({
            color: new THREE.Color().copy(SBNF_RING_COLORS[band]).multiplyScalar(0.5 + energy * 0.8), // Modulate base color
            transparent: true,
            opacity: Math.min(0.9, 0.4 + energy * 0.6),
            side: THREE.DoubleSide,
          });
          const ringMesh = new THREE.Mesh(ringGeometry, material); // Use shared geometry
          ringMesh.scale.set(canvasWidth * 0.03, canvasWidth * 0.03, 1); // Start smaller
          scene!.add(ringMesh);
          activeRings!.push({
            mesh: ringMesh,
            spawnTime: currentTime,
            lifetime: 800 + energy * 1200,
            initialOpacity: material.opacity,
            maxScale: canvasWidth * (0.7 + energy * 0.5), // Max expansion based on energy
            band,
          });
        }
      };

      spawnRing('bass', audioData.bassEnergy,);
      spawnRing('mid', audioData.midEnergy);
      spawnRing('treble', audioData.trebleEnergy);

      for (let i = activeRings!.length - 1; i >= 0; i--) {
        const ring = activeRings![i];
        const age = currentTime - ring.spawnTime;
        const lifeRatio = Math.min(1, age / ring.lifetime);

        if (lifeRatio >= 1) {
          scene!.remove(ring.mesh);
          ring.mesh.material.dispose(); // Dispose material as it's unique per ring
          activeRings!.splice(i, 1);
          continue;
        }

        const scale = canvasWidth * 0.03 + lifeRatio * ring.maxScale;
        ring.mesh.scale.set(scale, scale, 1);
        ring.mesh.material.opacity = ring.initialOpacity * (1.0 - Math.pow(lifeRatio, 1.5)) * settings.brightCap; // Fade out faster
>>>>>>> 1566a365
      }
    },
    cleanupWebGL: (webGLAssets) => {
      webGLAssets.activeRings?.forEach(ring => {
        webGLAssets.scene?.remove(ring.mesh);
        ring.mesh.material.dispose();
      });
      webGLAssets.activeRings = [];
      webGLAssets.ringGeometry?.dispose(); // Dispose shared geometry
    },
  },
  {
    id: 'neon_pulse_grid',
    name: 'Neon Pulse Grid',
    displayLabel: 'GRID',
    rendererType: 'webgl',
<<<<<<< HEAD
    thumbnailUrl: 'https://placehold.co/120x80/E1CCFF/5A36BB.png?text=GRID&font=poppins', // SBNF Lavender BG, Deep Purple Text
    dataAiHint: 'neon grid pulse',
    initWebGL: (canvas, settings) => {
        const scene = new THREE.Scene();
        const camera = new THREE.OrthographicCamera(canvas.width / -2, canvas.width / 2, canvas.height / 2, canvas.height / -2, 1, 1000);
        camera.position.z = 1;

        const GRID_SIZE_X = 16;
        const GRID_SIZE_Y = Math.round(GRID_SIZE_X * (canvas.height / canvas.width)) || 1;
        const totalCells = GRID_SIZE_X * GRID_SIZE_Y;

        const cellBaseWidth = canvas.width / GRID_SIZE_X;
        const cellBaseHeight = canvas.height / GRID_SIZE_Y;

        const cellGeometry = new THREE.PlaneGeometry(cellBaseWidth * 0.9, cellBaseHeight * 0.9);
        const cellMaterial = new THREE.MeshBasicMaterial({ vertexColors: true, transparent: true, opacity: 0.8, blending: THREE.AdditiveBlending });
        const instancedMesh = new THREE.InstancedMesh(cellGeometry, cellMaterial, totalCells);
        scene.add(instancedMesh);

        const dummy = new THREE.Object3D();
        const initialColor = new THREE.Color(SBNF_HUES_SCENE.black);
        const cellStates: { currentColor: THREE.Color, targetColor: THREE.Color, currentScale: number }[] = [];

        for (let j_idx = 0; j_idx < GRID_SIZE_Y; j_idx++) {
            for (let i_idx = 0; i_idx < GRID_SIZE_X; i_idx++) {
                const index = j_idx * GRID_SIZE_X + i_idx;
                dummy.position.set(
                    (i_idx - GRID_SIZE_X / 2 + 0.5) * cellBaseWidth,
                    (j_idx - GRID_SIZE_Y / 2 + 0.5) * cellBaseHeight,
                    0
                );
                dummy.scale.set(1,1,1);
                dummy.updateMatrix();
                instancedMesh.setMatrixAt(index, dummy.matrix);
                instancedMesh.setColorAt(index, initialColor);
                cellStates.push({ currentColor: new THREE.Color().copy(initialColor), targetColor: new THREE.Color().copy(initialColor), currentScale: 1.0 });
            }
        }
        if (instancedMesh.instanceMatrix) instancedMesh.instanceMatrix.needsUpdate = true;
        if (instancedMesh.instanceColor) instancedMesh.instanceColor.needsUpdate = true;

        return {
            scene, camera, instancedMesh, GRID_SIZE_X, GRID_SIZE_Y, totalCells, cellBaseWidth, cellBaseHeight, cellStates,
            dummy: new THREE.Object3D(),
            tempColor: new THREE.Color(),
            lastFrameTimeWebGL: performance.now(),
            bgColor: new THREE.Color(SBNF_HUES_SCENE.black),
        } as WebGLSceneAssets;
    },
    drawWebGL: ({ renderer, audioData, settings, webGLAssets, canvasWidth, canvasHeight }) => {
        if (!webGLAssets || !webGLAssets.instancedMesh || !webGLAssets.cellStates || !webGLAssets.dummy || !webGLAssets.tempColor || !webGLAssets.bgColor || typeof webGLAssets.lastFrameTimeWebGL === 'undefined') return;

        const { instancedMesh, GRID_SIZE_X, GRID_SIZE_Y, totalCells, cellBaseWidth, cellBaseHeight, cellStates, dummy, tempColor, bgColor } = webGLAssets as any;
        const currentTime = performance.now();
        webGLAssets.lastFrameTimeWebGL = currentTime;

        if (renderer) {
            renderer.setClearColor((bgColor as THREE.Color).getHex(), 0.15);
        }


        const spectrum = audioData.spectrum;
        const spectrumLength = spectrum.length;
        const sbnfGridHues = [SBNF_HUES_SCENE.orangeRed, SBNF_HUES_SCENE.orangeYellow, SBNF_HUES_SCENE.lightLavender, SBNF_HUES_SCENE.deepPurple, SBNF_HUES_SCENE.tronBlue];

        for (let j = 0; j < GRID_SIZE_Y; j++) {
            for (let i = 0; i < GRID_SIZE_X; i++) {
                const index = j * GRID_SIZE_X + i;
                if (index >= totalCells) continue;

                const spectrumIndex = Math.floor((index / totalCells) * spectrumLength) % spectrumLength;
                const energy = (spectrum[spectrumIndex] || 0) / 255;
                const cellState = cellStates[index];
                const beatFactor = audioData.beat ? 1.2 : 1.0;

                const targetLightness = 0.15 + energy * 0.6 * beatFactor * settings.brightCap;
                const targetSaturation = 0.65 + energy * 0.35;
                const hueTimeShiftGrid = (currentTime / 12000) * 360;
                const baseHue = sbnfGridHues[(i + j + Math.floor(currentTime / 3000)) % sbnfGridHues.length];
                const hue = (baseHue + energy * 40 + (audioData.beat ? 15 : 0) + hueTimeShiftGrid) % 360;

                const [r,g,bVal] = hslToRgb(hue, Math.min(100, targetSaturation*100), Math.min(70, targetLightness*100));
                cellState.targetColor.setRGB(r,g,bVal);
                cellState.currentColor.lerp(cellState.targetColor, 0.15);
                (instancedMesh as THREE.InstancedMesh).setColorAt(index, cellState.currentColor);

                const baseScaleFactor = 1.0;
                const scalePulse = 1.0 + energy * 0.08 * beatFactor * audioData.rms;
                const targetScale = baseScaleFactor * scalePulse;
                cellState.currentScale = cellState.currentScale * 0.92 + targetScale * 0.08;

                (instancedMesh as THREE.InstancedMesh).getMatrixAt(index, dummy.matrix);
                const currentPosition = new THREE.Vector3().setFromMatrixPosition(dummy.matrix);
                dummy.scale.set(cellState.currentScale, cellState.currentScale, 1);
                dummy.position.copy(currentPosition);
                dummy.updateMatrix();
                (instancedMesh as THREE.InstancedMesh).setMatrixAt(index, dummy.matrix);
            }
        }
        if ((instancedMesh as THREE.InstancedMesh).instanceColor) (instancedMesh as THREE.InstancedMesh).instanceColor!.needsUpdate = true;
        if ((instancedMesh as THREE.InstancedMesh).instanceMatrix) (instancedMesh as THREE.InstancedMesh).instanceMatrix.needsUpdate = true;
    },
    cleanupWebGL: (webGLAssets) => {
        if (webGLAssets && webGLAssets.instancedMesh) {
            const mesh = webGLAssets.instancedMesh as THREE.InstancedMesh;
            if (mesh.geometry) mesh.geometry.dispose();
            if (mesh.material) (mesh.material as THREE.Material | THREE.Material[]).dispose();
            if(webGLAssets.scene) (webGLAssets.scene as THREE.Scene).remove(mesh);
        }
=======
    dataAiHint: 'pulsing grid light cells audio',
    thumbnailUrl: `https://placehold.co/80x60/${SBNF_HUES_SCENE.black.toString(16)}/${SBNF_HUES_SCENE.orangeRed.toString(16)}.png`, // SBNF Black, Orange-Red
    initWebGL: (canvas, settings) => {
      const scene = new THREE.Scene();
      const camera = new THREE.OrthographicCamera(canvas.width / -2, canvas.width / 2, canvas.height / 2, canvas.height / -2, 1, 1000);
      camera.position.z = 1;

      const GRID_SIZE_X = 16;
      const GRID_SIZE_Y = Math.round(GRID_SIZE_X * (canvas.height / canvas.width)) || 1; // Ensure at least 1
      const totalCells = GRID_SIZE_X * GRID_SIZE_Y;

      const cellGeometry = new THREE.PlaneGeometry(1, 1); // Base geometry
      const cellMaterial = new THREE.MeshBasicMaterial({ vertexColors: true }); // Use instance colors
      const instancedMesh = new THREE.InstancedMesh(cellGeometry, cellMaterial, totalCells);
      scene.add(instancedMesh);

      const cellBaseWidth = canvas.width / GRID_SIZE_X;
      const cellBaseHeight = canvas.height / GRID_SIZE_Y;
      const dummy = new THREE.Object3D();
      const cellStates = []; // For individual cell animation states

      for (let y = 0; y < GRID_SIZE_Y; y++) {
        for (let x = 0; x < GRID_SIZE_X; x++) {
          const i = y * GRID_SIZE_X + x;
          dummy.position.set(
            (x - GRID_SIZE_X / 2 + 0.5) * cellBaseWidth,
            (y - GRID_SIZE_Y / 2 + 0.5) * cellBaseHeight,
            0
          );
          dummy.scale.set(cellBaseWidth * 0.85, cellBaseHeight * 0.85, 1); // 0.85 for spacing
          dummy.updateMatrix();
          instancedMesh.setMatrixAt(i, dummy.matrix);
          // Initial color using SBNF Black as dim base
          instancedMesh.setColorAt(i, new THREE.Color().setHSL(SBNF_HUES_SCENE.black / 360, 0, 0.05));
          cellStates.push({ currentLightness: 0.05, targetLightness: 0.05, lastPulseTime: 0, hue: 0 });
        }
      }
      instancedMesh.instanceMatrix.needsUpdate = true;
      instancedMesh.instanceColor!.needsUpdate = true;

      const webGLAssets: Partial<WebGLSceneAssets> = {
        scene, camera, instancedMesh, cellGeometry, cellMaterial,
        GRID_SIZE_X, GRID_SIZE_Y, totalCells, cellStates,
        dummy, tempColor: new THREE.Color(),
      };
      return webGLAssets as WebGLSceneAssets;
    },
    drawWebGL: ({ renderer, audioData, settings, webGLAssets }) => {
      const { instancedMesh, GRID_SIZE_X, GRID_SIZE_Y, cellStates, tempColor } = webGLAssets;
      const currentTime = performance.now();

      // SBNF Black background with slight trail
      renderer.setClearColor(new THREE.Color().setHSL(SBNF_HUES_SCENE.black / 360, 0, 0.01), 0.2);

      const spectrum = audioData.spectrum;
      const spectrumLength = spectrum.length;
      const SBNF_PULSE_HUES = [SBNF_HUES_SCENE.orangeRed, SBNF_HUES_SCENE.orangeYellow, SBNF_HUES_SCENE.lightLavender, SBNF_HUES_SCENE.deepPurple];

      for (let i = 0; i < webGLAssets.totalCells!; i++) {
        const spectrumIndex = Math.floor((i / webGLAssets.totalCells!) * spectrumLength);
        const energy = (spectrum[spectrumIndex] / 255);

        const cellState = cellStates![i];
        if (audioData.beat && energy > 0.35 && (currentTime - cellState.lastPulseTime > 80)) {
          cellState.targetLightness = 0.5 + energy * 0.5; // Brighter pulse on beat
          cellState.lastPulseTime = currentTime;
          // Cycle hue on pulse for variety
          cellState.hue = SBNF_PULSE_HUES[Math.floor(Math.random() * SBNF_PULSE_HUES.length)];
        } else {
          cellState.targetLightness = 0.05 + energy * 0.3; // Base energy glow
        }

        cellState.currentLightness += (cellState.targetLightness - cellState.currentLightness) * 0.12; // Smoother interpolation

        tempColor!.setHSL(
          (cellState.hue || SBNF_HUES_SCENE.deepPurple) / 360, // Use stored hue or default
          0.75 + energy * 0.25, // Saturation increases with energy
          Math.max(0.02, cellState.currentLightness * settings.brightCap) // Ensure minimum visibility, apply brightCap
        );
        instancedMesh!.setColorAt(i, tempColor!);
      }
      instancedMesh!.instanceColor!.needsUpdate = true;
    },
    cleanupWebGL: (webGLAssets) => {
      webGLAssets.instancedMesh?.dispose();
      webGLAssets.cellGeometry?.dispose();
      webGLAssets.cellMaterial?.dispose();
>>>>>>> 1566a365
    },
  },
   {
    id: 'spectrum_bars',
    name: 'Spectrum Bars',
    displayLabel: 'BARS',
    rendererType: 'webgl',
<<<<<<< HEAD
    thumbnailUrl: 'https://placehold.co/120x80/5A36BB/FDB143.png?text=BARS&font=poppins', // SBNF Deep Purple BG, Mustard Gold Text
    dataAiHint: 'audio spectrum analysis',
=======
    dataAiHint: 'frequency bars audio spectrum',
    thumbnailUrl: `https://placehold.co/80x60/${SBNF_HUES_SCENE.black.toString(16)}/${SBNF_HUES_SCENE.orangeRed.toString(16)}.png`, // SBNF Black, Orange-Red
>>>>>>> 1566a365
    initWebGL: (canvas, settings) => {
      const scene = new THREE.Scene();
      const camera = new THREE.OrthographicCamera(canvas.width / -2, canvas.width / 2, canvas.height / 2, canvas.height / -2, 1, 1000);
      camera.position.z = 1;

<<<<<<< HEAD
      const numBars = Math.floor((settings.fftSize / 2) * 0.8);
      const barPlusGapWidth = (canvas.width * 0.95) / numBars;
      const barActualWidth = barPlusGapWidth * 0.75;

      const barGeometry = new THREE.PlaneGeometry(barActualWidth, 1); // Height will be set by scale
      const barMaterial = new THREE.MeshBasicMaterial({ vertexColors: true, transparent: true, opacity: 0.9 });
      const instancedMesh = new THREE.InstancedMesh(barGeometry, barMaterial, numBars);
      const dummy = new THREE.Object3D();
      const initialColor = new THREE.Color(SBNF_HUES_SCENE.deepPurple);

      for (let i = 0; i < numBars; i++) {
        const xPosition = (i - (numBars - 1) / 2) * barPlusGapWidth;
        dummy.position.set(xPosition, -canvas.height / 2 + 0.5, 0); // Start at bottom, height will be scaled
        dummy.scale.set(1, 1, 1); // Initial height 1
        dummy.updateMatrix();
        instancedMesh.setMatrixAt(i, dummy.matrix);
        instancedMesh.setColorAt(i, initialColor);
      }
      scene.add(instancedMesh);

      return {
        scene, camera, instancedMesh, numBars, barWidth: barPlusGapWidth, barActualWidth,
        dummy: new THREE.Object3D(),
        tempColor: new THREE.Color(),
        bgColor: new THREE.Color().setHSL(SBNF_HUES_SCENE.deepPurple/360, 0.56, 0.47), // SBNF Deep Purple
        lastFrameTimeWebGL: performance.now(),
      } as WebGLSceneAssets;
    },
    drawWebGL: ({ renderer, audioData, settings, webGLAssets, canvasWidth, canvasHeight }) => {
      if (!webGLAssets || !webGLAssets.instancedMesh || !webGLAssets.dummy || !webGLAssets.tempColor || !webGLAssets.bgColor || typeof webGLAssets.lastFrameTimeWebGL === 'undefined') return;
      const { instancedMesh, numBars, barWidth, barActualWidth, dummy, tempColor, bgColor } = webGLAssets as any;

      const currentTime = performance.now();
      webGLAssets.lastFrameTimeWebGL = currentTime;

      if (renderer) {
        renderer.setClearColor((bgColor as THREE.Color).getHex(), 1);
      }


      const spectrum = audioData.spectrum;
      const effectiveBrightCap = Math.max(0.05, settings.brightCap);
      const sbnfBarHues = [SBNF_HUES_SCENE.orangeRed, SBNF_HUES_SCENE.orangeYellow, SBNF_HUES_SCENE.lightLavender, SBNF_HUES_SCENE.deepPurple, SBNF_HUES_SCENE.tronBlue];

      const spectrumSumForSilenceCheck = spectrum.reduce((s, v) => s + v, 0);
      const isAudioSilent = audioData.rms < 0.01 && spectrumSumForSilenceCheck < (numBars * 0.5);

      for (let i = 0; i < numBars; i++) {
        if (i >= spectrum.length) continue;

        const normalizedValue = isAudioSilent ? 0.001 : (spectrum[i] || 0) / 255;
        const barHeightBase = normalizedValue * canvasHeight * effectiveBrightCap * 1.0;
        const barHeight = Math.max(1, barHeightBase * (0.5 + audioData.rms * 0.5 + (audioData.beat ? 0.2 : 0)));

        dummy.scale.set(1, barHeight, 1);

        const xPosition = (i - (numBars - 1) / 2) * barWidth;
        dummy.position.set(xPosition, barHeight / 2 - canvasHeight / 2, 0);

        dummy.updateMatrix();
        (instancedMesh as THREE.InstancedMesh).setMatrixAt(i, dummy.matrix);

        const hueIndex = Math.floor((i / numBars) * sbnfBarHues.length);
        const baseHue = sbnfBarHues[hueIndex % sbnfBarHues.length];
        const hueTimeShiftBars = (currentTime / 15000) * 360;
        const hue = (baseHue + normalizedValue * 35 + (audioData.beat ? 20 : 0) + hueTimeShiftBars) % 360;
        const saturation = 65 + normalizedValue * 35;
        const lightness = 35 + normalizedValue * 40 + (audioData.beat ? 10 : 0);

        const [r,g,bVal] = hslToRgb(hue, Math.min(100, saturation), Math.min(75, lightness));
        tempColor.setRGB(r, g, bVal);
        (instancedMesh as THREE.InstancedMesh).setColorAt(i, tempColor);
      }
      if ((instancedMesh as THREE.InstancedMesh).instanceMatrix) (instancedMesh as THREE.InstancedMesh).instanceMatrix.needsUpdate = true;
      if ((instancedMesh as THREE.InstancedMesh).instanceColor) (instancedMesh as THREE.InstancedMesh).instanceColor!.needsUpdate = true;
    },
    cleanupWebGL: (webGLAssets) => {
      if (webGLAssets && webGLAssets.instancedMesh) {
        const mesh = webGLAssets.instancedMesh as THREE.InstancedMesh;
        if (mesh.geometry) mesh.geometry.dispose();
        if (mesh.material) (mesh.material as THREE.Material | THREE.Material[]).dispose();
        if(webGLAssets.scene) (webGLAssets.scene as THREE.Scene).remove(mesh);
      }
=======
      const numBars = Math.floor(settings.fftSize / 2); // Ensure integer
      const barGeometry = new THREE.PlaneGeometry(1, 1);
      const barMaterial = new THREE.MeshBasicMaterial({ vertexColors: true });
      const instancedMesh = new THREE.InstancedMesh(barGeometry, barMaterial, numBars);
      scene.add(instancedMesh);

      const webGLAssets: Partial<WebGLSceneAssets> = {
        scene, camera, instancedMesh, barGeometry, barMaterial, numBars,
        dummy: new THREE.Object3D(), tempColor: new THREE.Color(),
        lastCanvasWidth: 0, lastCanvasHeight: 0,
      };
      return webGLAssets as WebGLSceneAssets;
    },
    drawWebGL: ({ renderer, audioData, settings, webGLAssets, canvasWidth, canvasHeight }) => {
      const { instancedMesh, numBars, dummy, tempColor } = webGLAssets;
      const spectrum = audioData.spectrum;

      // SBNF Deep Purple background
      renderer.setClearColor(new THREE.Color().setHSL(SBNF_HUES_SCENE.deepPurple / 360, 0.56, 0.47), 1.0);

      const barActualWidth = canvasWidth / numBars!;
      const SBNF_BAR_HUES = [SBNF_HUES_SCENE.orangeRed, SBNF_HUES_SCENE.orangeYellow, SBNF_HUES_SCENE.lightLavender];

      const spectrumSumForSilenceCheck = spectrum.reduce((s, v) => s + v, 0);
      const isAudioSilent = audioData.rms < 0.015 && spectrumSumForSilenceCheck < (spectrum.length * 0.8); // Adjusted threshold

      for (let i = 0; i < numBars!; i++) {
        const value = isAudioSilent ? 0.002 : spectrum[i] / 255;
        const effectiveBrightCap = Math.max(0.1, settings.brightCap);
        const barHeight = Math.max(1, value * canvasHeight * 0.85 * effectiveBrightCap * (1 + audioData.rms * 0.4));

        const hueTimeShift = performance.now() * 0.00003;
        const hueIndex = Math.floor((i / numBars!) * SBNF_BAR_HUES.length + hueTimeShift) % SBNF_BAR_HUES.length;
        const hue = SBNF_BAR_HUES[hueIndex];
        const saturation = 0.7 + value * 0.3;
        const lightness = 0.45 + value * 0.3 + (audioData.beat ? 0.1 : 0);

        tempColor!.setHSL(hue / 360, saturation, Math.min(0.8, lightness));

        dummy!.position.set(
          (i - numBars! / 2 + 0.5) * barActualWidth,
          barHeight / 2 - canvasHeight / 2,
          0
        );
        dummy!.scale.set(barActualWidth * 0.9, barHeight, 1);
        dummy!.updateMatrix();

        instancedMesh!.setMatrixAt(i, dummy!.matrix);
        instancedMesh!.setColorAt(i, tempColor!);
      }
      instancedMesh!.instanceMatrix.needsUpdate = true;
      instancedMesh!.instanceColor!.needsUpdate = true;
    },
    cleanupWebGL: (webGLAssets) => {
      webGLAssets.instancedMesh?.dispose();
      webGLAssets.barGeometry?.dispose();
      webGLAssets.barMaterial?.dispose();
>>>>>>> 1566a365
    },
  },
  {
    id: 'radial_burst',
    name: 'Radial Burst',
    displayLabel: 'BURST',
    rendererType: 'webgl',
<<<<<<< HEAD
    thumbnailUrl: 'https://placehold.co/120x80/FF441A/000000.png?text=BURST&font=poppins', // SBNF Orange-Red BG, Black Text
    dataAiHint: 'abstract explosion particles',
    initWebGL: (canvas, settings) => {
      const scene = new THREE.Scene();
      const camera = new THREE.PerspectiveCamera(75, canvas.width / canvas.height, 0.1, 1000);
      camera.position.z = 200;

      const PARTICLE_COUNT = 4000;
=======
    dataAiHint: 'particle explosion audio beat',
    thumbnailUrl: `https://placehold.co/80x60/${SBNF_HUES_SCENE.black.toString(16)}/${SBNF_HUES_SCENE.orangeRed.toString(16)}.png`,
    initWebGL: (canvas, settings) => {
      const scene = new THREE.Scene();
      const camera = new THREE.PerspectiveCamera(75, canvas.width / canvas.height, 0.1, 1000);
      camera.position.z = 300;

      const PARTICLE_COUNT = 4000; // Adjusted from 5000
>>>>>>> 1566a365
      const positions = new Float32Array(PARTICLE_COUNT * 3);
      const colors = new Float32Array(PARTICLE_COUNT * 3);
      const velocities = new Float32Array(PARTICLE_COUNT * 3);
      const lifetimes = new Float32Array(PARTICLE_COUNT);
<<<<<<< HEAD
      const spawnTimes = new Float32Array(PARTICLE_COUNT);

      for (let i = 0; i < PARTICLE_COUNT; i++) {
          lifetimes[i] = 0;
          const pIdx = i * 3;
          positions[pIdx] = 0; positions[pIdx + 1] = 100000; positions[pIdx + 2] = 0; // Start off-screen
      }
=======
      const initialLifetimes = new Float32Array(PARTICLE_COUNT); // To store initial for fading
>>>>>>> 1566a365

      const geometry = new THREE.BufferGeometry();
      geometry.setAttribute('position', new THREE.BufferAttribute(positions, 3));
      geometry.setAttribute('color', new THREE.BufferAttribute(colors, 3));

      const material = new THREE.PointsMaterial({
<<<<<<< HEAD
        size: 2.0,
        vertexColors: true,
        transparent: true,
        blending: THREE.AdditiveBlending,
        depthWrite: false,
        sizeAttenuation: true
=======
        size: 3,
        vertexColors: true,
        transparent: true,
        opacity: 0.85,
        blending: THREE.AdditiveBlending,
        sizeAttenuation: true,
        depthWrite: false,
>>>>>>> 1566a365
      });
      const particles = new THREE.Points(geometry, material);
      scene.add(particles);

<<<<<<< HEAD
      return {
        scene, camera, particles, material, geometry, positions, colors, velocities, lifetimes, spawnTimes,
        PARTICLE_COUNT, lastBeatSpawnTime: 0, lastAmbientSpawnTime: 0, tempColor: new THREE.Color(),
        lastFrameTimeWebGL: performance.now(), bgColor: new THREE.Color(SBNF_HUES_SCENE.black),
      } as WebGLSceneAssets;
    },
    drawWebGL: ({ renderer, audioData, settings, webGLAssets, canvasWidth, canvasHeight }) => {
        if (!webGLAssets || !webGLAssets.particles || !webGLAssets.geometry || !webGLAssets.bgColor || typeof webGLAssets.lastFrameTimeWebGL === 'undefined') return;

        const { particles, material, geometry, positions, colors, velocities, lifetimes, spawnTimes, PARTICLE_COUNT, tempColor, bgColor } = webGLAssets as any;

        const currentTime = performance.now();
        const deltaTime = (currentTime - webGLAssets.lastFrameTimeWebGL) / 1000.0;
        webGLAssets.lastFrameTimeWebGL = currentTime;

        if (renderer) {
            renderer.autoClear = false;
            renderer.setClearColor((bgColor as THREE.Color).getHex(), 0.06); // For trails
            renderer.clear();
        }


        const sbnfHuesBurst = [SBNF_HUES_SCENE.orangeRed, SBNF_HUES_SCENE.orangeYellow, SBNF_HUES_SCENE.lightPeach];
        const sbnfHuesAmbient = [SBNF_HUES_SCENE.lightLavender, SBNF_HUES_SCENE.deepPurple, SBNF_HUES_SCENE.tronBlue];

        const beatCooldown = 100;
        if (audioData.beat && (currentTime - (webGLAssets.lastBeatSpawnTime || 0) > beatCooldown)) {
            webGLAssets.lastBeatSpawnTime = currentTime;
            let burstParticlesToSpawn = Math.floor(PARTICLE_COUNT * (0.08 + audioData.bassEnergy * 0.25));
            burstParticlesToSpawn = Math.min(burstParticlesToSpawn, Math.floor(PARTICLE_COUNT * 0.12));
            let spawnedThisBeat = 0;

            for (let i = 0; i < PARTICLE_COUNT && spawnedThisBeat < burstParticlesToSpawn; i++) {
                if (lifetimes[i] <= 0) {
                    const pIdx = i * 3;
                    positions[pIdx] = 0; positions[pIdx + 1] = 0; positions[pIdx + 2] = 0;

                    const theta = Math.random() * Math.PI * 2;
                    const phi = Math.acos(2 * Math.random() - 1.0);
                    const speed = 100 + Math.random() * 150 + audioData.bassEnergy * 200 + audioData.rms * 100;

                    velocities[pIdx]     = speed * Math.sin(phi) * Math.cos(theta);
                    velocities[pIdx + 1] = speed * Math.sin(phi) * Math.sin(theta);
                    velocities[pIdx + 2] = speed * Math.cos(phi);

                    const hue = sbnfHuesBurst[Math.floor(Math.random() * sbnfHuesBurst.length)];
                    const [r, g, bVal] = hslToRgb(hue, 100, 50 + Math.random() * 20);
                    tempColor.setRGB(r, g, bVal);
                    colors[pIdx] = tempColor.r; colors[pIdx + 1] = tempColor.g; colors[pIdx + 2] = tempColor.b;

                    lifetimes[i] = 0.7 + Math.random() * 1.0;
                    spawnTimes[i] = currentTime;
                    spawnedThisBeat++;
                }
            }
=======
      for (let i = 0; i < PARTICLE_COUNT; i++) {
        lifetimes[i] = 0; // Initialize as "dead"
        const pIdx = i * 3;
        positions[pIdx] = positions[pIdx + 1] = positions[pIdx + 2] = 10000; // Move off-screen
      }

      const webGLAssets: Partial<WebGLSceneAssets> = {
        scene, camera, particles, particleMaterial: material, particleGeometry: geometry,
        positions, colors, velocities, lifetimes, initialLifetimes, PARTICLE_COUNT,
        lastBeatTime: 0, lastAmbientSpawnTime: 0, lastFrameTimeWebGL: performance.now(),
        tempColor: new THREE.Color(),
      };
      return webGLAssets as WebGLSceneAssets;
    },
    drawWebGL: ({ renderer, audioData, settings, webGLAssets, canvasWidth, canvasHeight }) => {
      const currentTime = performance.now();
      const deltaTime = (currentTime - webGLAssets.lastFrameTimeWebGL!) / 1000;
      webGLAssets.lastFrameTimeWebGL = currentTime;

      const { particles, positions, colors, velocities, lifetimes, initialLifetimes, PARTICLE_COUNT, tempColor } = webGLAssets;

      renderer.setClearColor(new THREE.Color().setHSL(SBNF_HUES_SCENE.black / 360, 0, 0.02), 0.2); // Darker SBNF Black, more trails

      const beatCooldown = 80; // ms
      const dragFactor = 0.965;
      const SBNF_BURST_HUES_RADIAL = [SBNF_HUES_SCENE.orangeRed, SBNF_HUES_SCENE.orangeYellow, SBNF_HUES_SCENE.lightPeach];
      const SBNF_AMBIENT_HUES_RADIAL = [SBNF_HUES_SCENE.deepPurple, SBNF_HUES_SCENE.lightLavender];

      if (audioData.beat && (currentTime - webGLAssets.lastBeatTime! > beatCooldown)) {
        webGLAssets.lastBeatTime = currentTime;
        let burstSpawned = 0;
        const maxBurstParticlesThisBeat = Math.floor(PARTICLE_COUNT! * (0.08 + audioData.bassEnergy * 0.22)); // Reduced multiplier

        for (let i = 0; i < PARTICLE_COUNT! && burstSpawned < maxBurstParticlesThisBeat; i++) {
          if (lifetimes![i] <= 0) {
            const pIdx = i * 3;
            positions![pIdx] = positions![pIdx + 1] = positions![pIdx + 2] = 0;
            const phi = Math.random() * Math.PI * 2;
            const theta = Math.acos((Math.random() * 2) - 1);
            const speed = 120 + (audioData.rms + audioData.bassEnergy * 1.5) * 220 * (Math.random() * 0.4 + 0.8);
            velocities![pIdx] = Math.sin(theta) * Math.cos(phi) * speed;
            velocities![pIdx + 1] = Math.sin(theta) * Math.sin(phi) * speed;
            velocities![pIdx + 2] = Math.cos(theta) * speed;
            initialLifetimes![i] = 1.2 + Math.random() * 1.3;
            lifetimes![i] = initialLifetimes![i];
            const hue = SBNF_BURST_HUES_RADIAL[Math.floor(Math.random() * SBNF_BURST_HUES_RADIAL.length)];
            tempColor!.setHSL(hue / 360, 0.95, 0.65 + Math.random() * 0.15);
            colors![pIdx] = tempColor!.r; colors![pIdx + 1] = tempColor!.g; colors![pIdx + 2] = tempColor!.b;
            burstSpawned++;
          }
>>>>>>> 1566a365
        }
      }

<<<<<<< HEAD
        const ambientSpawnRate = 30 + audioData.rms * 80;
        const ambientSpawnInterval = 1000 / Math.max(1, ambientSpawnRate);
        if (currentTime - (webGLAssets.lastAmbientSpawnTime || 0) > ambientSpawnInterval) {
            webGLAssets.lastAmbientSpawnTime = currentTime;
            let spawnedAmbient = 0;
            const maxAmbientSpawn = Math.floor(PARTICLE_COUNT * 0.03);

            for (let i = 0; i < PARTICLE_COUNT && spawnedAmbient < maxAmbientSpawn; i++) {
                if (lifetimes[i] <= 0) {
                    const pIdx = i * 3;
                    positions[pIdx] = 0; positions[pIdx + 1] = 0; positions[pIdx + 2] = 0;

                    const theta = Math.random() * Math.PI * 2; const phi = Math.acos(2 * Math.random() - 1.0);
                    const speed = 20 + Math.random() * 30 + audioData.midEnergy * 50;

                    velocities[pIdx]     = speed * Math.sin(phi) * Math.cos(theta);
                    velocities[pIdx + 1] = speed * Math.sin(phi) * Math.sin(theta);
                    velocities[pIdx + 2] = speed * Math.cos(phi);

                    const hue = sbnfHuesAmbient[Math.floor(Math.random() * sbnfHuesAmbient.length)];
                    const [r, g, bVal] = hslToRgb(hue, 70 + Math.random() * 30, 40 + Math.random() * 20);
                    tempColor.setRGB(r, g, bVal);
                    colors[pIdx] = tempColor.r; colors[pIdx + 1] = tempColor.g; colors[pIdx + 2] = tempColor.b;

                    lifetimes[i] = 1.5 + Math.random() * 1.5;
                    spawnTimes[i] = currentTime;
                    spawnedAmbient++;
                }
            }
        }

        const dragFactor = 0.98;
        for (let i = 0; i < PARTICLE_COUNT; i++) {
            const pIdx = i * 3;
            if (lifetimes[i] > 0) {
                const ageMs = (currentTime - spawnTimes[i]);
                const initialLifetimeForRatioMs = (spawnTimes[i] + lifetimes[i] * 1000) - spawnTimes[i];

                lifetimes[i] -= deltaTime;

                if (lifetimes[i] <= 0) {
                    positions[pIdx + 1] = 100000; // Move far away
                    continue;
                }

                velocities[pIdx] *= dragFactor; velocities[pIdx + 1] *= dragFactor; velocities[pIdx + 2] *= dragFactor;
                positions[pIdx]     += velocities[pIdx] * deltaTime;
                positions[pIdx + 1] += velocities[pIdx + 1] * deltaTime;
                positions[pIdx + 2] += velocities[pIdx + 2] * deltaTime;

                const lifeRatio = Math.max(0, lifetimes[i] / (initialLifetimeForRatioMs/1000 + 0.0001) );
                const fadeFactor = Math.pow(lifeRatio, 0.5);
                colors[pIdx] *= fadeFactor; colors[pIdx+1] *= fadeFactor; colors[pIdx+2] *= fadeFactor;
            } else {
                 positions[pIdx+1] = 100000;
                 colors[pIdx] = 0; colors[pIdx+1] = 0; colors[pIdx+2] = 0;
            }
=======
      let ambientSpawnedThisFrame = 0;
      const maxAmbientSpawnPerFrame = Math.floor(PARTICLE_COUNT! * 0.02); // Reduced cap
      if (audioData.rms > 0.03 && (currentTime - webGLAssets.lastAmbientSpawnTime! > 50)) {
        webGLAssets.lastAmbientSpawnTime = currentTime;
        for (let i = 0; i < PARTICLE_COUNT! && ambientSpawnedThisFrame < maxAmbientSpawnPerFrame; i++) {
          if (lifetimes![i] <= 0) {
            const pIdx = i * 3;
            positions![pIdx] = positions![pIdx + 1] = positions![pIdx + 2] = 0;
            const phi = Math.random() * Math.PI * 2;
            const theta = Math.acos((Math.random() * 2) - 1);
            const speed = 35 + audioData.rms * 120 * (Math.random() * 0.5 + 0.4);
            velocities![pIdx] = Math.sin(theta) * Math.cos(phi) * speed;
            velocities![pIdx + 1] = Math.sin(theta) * Math.sin(phi) * speed;
            velocities![pIdx + 2] = Math.cos(theta) * speed;
            initialLifetimes![i] = 1.8 + Math.random() * 2.2;
            lifetimes![i] = initialLifetimes![i];
            const hue = SBNF_AMBIENT_HUES_RADIAL[Math.floor(Math.random() * SBNF_AMBIENT_HUES_RADIAL.length)];
            tempColor!.setHSL(hue / 360, 0.75, 0.55 + Math.random() * 0.1);
            colors![pIdx] = tempColor!.r; colors![pIdx + 1] = tempColor!.g; colors![pIdx + 2] = tempColor!.b;
            ambientSpawnedThisFrame++;
          }
        }
      }

      for (let i = 0; i < PARTICLE_COUNT!; i++) {
        if (lifetimes![i] > 0) {
          const pIdx = i * 3;
          positions![pIdx] += velocities![pIdx] * deltaTime;
          positions![pIdx + 1] += velocities![pIdx + 1] * deltaTime;
          positions![pIdx + 2] += velocities![pIdx + 2] * deltaTime;
          velocities![pIdx] *= dragFactor; velocities![pIdx + 1] *= dragFactor; velocities![pIdx + 2] *= dragFactor;
          lifetimes![i] -= deltaTime;
          const lifeRatio = Math.max(0, lifetimes![i] / initialLifetimes![i]);
          const fade = Math.pow(lifeRatio, 0.75); // Eased fade
          colors![pIdx] *= fade; colors![pIdx + 1] *= fade; colors![pIdx + 2] *= fade;
          if (lifetimes![i] <= 0) {
            positions![pIdx] = positions![pIdx + 1] = positions![pIdx + 2] = 10000;
          }
>>>>>>> 1566a365
        }
      }

<<<<<<< HEAD
        if(geometry.attributes.position) (geometry.attributes.position as THREE.BufferAttribute).needsUpdate = true;
        if(geometry.attributes.color) (geometry.attributes.color as THREE.BufferAttribute).needsUpdate = true;

        material.size = (1.8 + audioData.rms * 3.5) * Math.max(0.1, settings.brightCap);
        material.opacity = Math.max(0.1, settings.brightCap * (0.35 + audioData.rms * 0.40));
    },
    cleanupWebGL: (webGLAssets) => {
        if (webGLAssets) {
            if (webGLAssets.geometry) (webGLAssets.geometry as THREE.BufferGeometry).dispose();
            if (webGLAssets.material) (webGLAssets.material as THREE.PointsMaterial).dispose();
            if (webGLAssets.particles && webGLAssets.scene) (webGLAssets.scene as THREE.Scene).remove(webGLAssets.particles as THREE.Points);
        }
=======
      webGLAssets.particleMaterial!.size = Math.max(1, 2.5 + settings.brightCap * 2.5 + audioData.rms * 4);
      webGLAssets.particleMaterial!.opacity = Math.min(0.9, 0.6 + settings.brightCap * 0.3 + audioData.rms * 0.3);
      particles!.geometry.attributes.position.needsUpdate = true;
      particles!.geometry.attributes.color.needsUpdate = true;

      const camera = webGLAssets.camera as THREE.PerspectiveCamera;
      camera.position.z = 300 - audioData.rms * 120;
      camera.fov = 75 - audioData.rms * 15;
      camera.updateProjectionMatrix();
    },
    cleanupWebGL: (webGLAssets) => {
      webGLAssets.particleGeometry?.dispose();
      webGLAssets.particleMaterial?.dispose();
>>>>>>> 1566a365
    },
  },
  {
    id: 'geometric_tunnel',
    name: 'Geometric Tunnel',
    displayLabel: 'TUNNEL',
    rendererType: 'webgl',
<<<<<<< HEAD
    thumbnailUrl: 'https://placehold.co/120x80/5A36BB/FF441A.png?text=TUNNEL&font=poppins', // SBNF Deep Purple BG, Orange-Red Text
=======
>>>>>>> 1566a365
    dataAiHint: 'geometric tunnel flight tron',
    thumbnailUrl: `https://placehold.co/80x60/${SBNF_HUES_SCENE.black.toString(16)}/${SBNF_HUES_SCENE.tronBlue.toString(16)}.png`, // SBNF Black, Tron Blue
    initWebGL: (canvas, settings) => {
      const scene = new THREE.Scene();
<<<<<<< HEAD
      const camera = new THREE.PerspectiveCamera(75, canvas.width / canvas.height, 0.1, 2000);
      camera.position.z = 50;

      const numSegments = 20;
      const segmentDepth = 100;
      const segmentRadius = 100;
      const segmentGeometry = new THREE.TorusGeometry(segmentRadius, 1.5, 8, 32); // Reduced tube thickness and segments for wireframe
      const segments: THREE.Mesh[] = [];

      for (let i = 0; i < numSegments; i++) {
        const material = new THREE.MeshBasicMaterial({ wireframe: true, transparent: true, opacity: 0.7, blending: THREE.AdditiveBlending });
        const segment = new THREE.Mesh(segmentGeometry, material);
        segment.position.z = -i * segmentDepth;
        segment.rotation.x = Math.PI / 2;
=======
      const cameraBaseFov = 70;
      const camera = new THREE.PerspectiveCamera(cameraBaseFov, canvas.width / canvas.height, 0.1, 2000);
      camera.position.z = 0; // Start inside the tunnel

      const NUM_SEGMENTS = 25; // Reduced for potentially better perf
      const SEGMENT_SPACING = 60; // Slightly more spacing
      const tunnelSegments: THREE.Mesh<THREE.TorusGeometry, THREE.MeshBasicMaterial>[] = [];

      // SBNF Tron-like colors
      const SBNF_TRON_HUES = [SBNF_HUES_SCENE.tronBlue, SBNF_HUES_SCENE.lightLavender, SBNF_HUES_SCENE.orangeRed, SBNF_HUES_SCENE.orangeYellow];

      for (let i = 0; i < NUM_SEGMENTS; i++) {
        const segmentGeometry = new THREE.TorusGeometry(25, 1.2, 8, 32); // Slightly thicker tube
        const material = new THREE.MeshBasicMaterial({
          color: new THREE.Color().setHSL(SBNF_TRON_HUES[i % SBNF_TRON_HUES.length] / 360, 0.9, 0.6),
          wireframe: true,
          transparent: true,
          opacity: 0.75
        });
        const segment = new THREE.Mesh(segmentGeometry, material);
        segment.position.z = -i * SEGMENT_SPACING;
        // Initial rotation for variety
        segment.rotation.x = Math.random() * Math.PI;
        segment.rotation.y = Math.random() * Math.PI;
>>>>>>> 1566a365
        scene.add(segment);
        tunnelSegments.push(segment);
      }

<<<<<<< HEAD
      return {
        scene, camera, segments, numSegments, segmentDepth, segmentSpeed: 120,
        cameraBaseFov: 75,
        tempColor: new THREE.Color(),
        lastFrameTimeWebGL: performance.now(),
        bgColor: new THREE.Color(SBNF_HUES_SCENE.black), // Tron uses black background
      } as WebGLSceneAssets;
    },
    drawWebGL: ({ renderer, audioData, settings, webGLAssets, canvasWidth, canvasHeight }) => {
        if (!webGLAssets || !webGLAssets.segments || !(webGLAssets.camera instanceof THREE.PerspectiveCamera) || !webGLAssets.cameraBaseFov || !webGLAssets.tempColor || typeof webGLAssets.lastFrameTimeWebGL === 'undefined' || !webGLAssets.bgColor) return;
        const { segments, segmentDepth, numSegments, segmentSpeed, cameraBaseFov, tempColor, bgColor } = webGLAssets as any;
        const camera = webGLAssets.camera as THREE.PerspectiveCamera;

        const currentTime = performance.now();
        const deltaTime = (currentTime - webGLAssets.lastFrameTimeWebGL) / 1000.0;
        webGLAssets.lastFrameTimeWebGL = currentTime;

        if (renderer) {
          renderer.setClearColor((bgColor as THREE.Color).getHex(), 1);
        }


        const tronHues = [SBNF_HUES_SCENE.tronBlue, SBNF_HUES_SCENE.orangeRed]; // Cyan and Orange for Tron

        segments.forEach((segment: THREE.Mesh, i: number) => {
            segment.position.z += segmentSpeed * (1 + audioData.rms * 1.0 + (audioData.beat ? 0.3 : 0)) * deltaTime;
            if (segment.position.z > camera.position.z + segmentDepth / 2) {
                segment.position.z -= numSegments * segmentDepth;
            }

            let baseHue = tronHues[(i + Math.floor(currentTime * 0.0005)) % tronHues.length];
            if(audioData.beat && i % 4 === 0) { // Flash some segments orange on beat
                baseHue = SBNF_HUES_SCENE.orangeRed;
            }

            const audioInfluence = ((audioData.spectrum[i % audioData.spectrum.length] || 0) / 255) * 20; // Less hue shift
            let targetHue = (baseHue + audioInfluence) % 360;
            let saturation = 90 + Math.random()*10;
            let lightness = 0.4 + audioData.rms * 0.15 + settings.brightCap * 0.1;
            lightness = Math.min(0.65, lightness); // Cap max lightness for wireframe

            const [r, g, bVal] = hslToRgb(targetHue, saturation, lightness * 100);
            tempColor.setRGB(r, g, bVal);
            if (segment.material instanceof THREE.MeshBasicMaterial) {
                segment.material.color.lerp(tempColor, 0.2); // Faster color lerp for Tron pulse
                segment.material.opacity = Math.min(0.8, 0.5 + audioData.rms * 0.3 + settings.brightCap * 0.1);
            }

            segment.rotation.z += (audioData.trebleEnergy * 0.015 + 0.0005 + audioData.bpm * 0.00001) * (i % 2 === 0 ? 1 : -1) * deltaTime * 60;
            segment.rotation.x = Math.PI / 2 + Math.sin(currentTime * 0.0003 + i * 0.5) * audioData.midEnergy * 0.3;
        });

        camera.fov = cameraBaseFov - audioData.rms * 20 * settings.gamma + (audioData.beat ? 5 : 0) ;
        camera.fov = Math.max(60, Math.min(85, camera.fov));
        camera.updateProjectionMatrix();
    },
    cleanupWebGL: (webGLAssets) => {
      if (webGLAssets && webGLAssets.segments && webGLAssets.scene) {
        (webGLAssets.segments as THREE.Mesh[]).forEach(segment => {
            if (segment.geometry) segment.geometry.dispose();
            if (segment.material) (segment.material as THREE.Material).dispose();
            (webGLAssets.scene as THREE.Scene).remove(segment);
        });
        (webGLAssets as any).segments = [];
      }
=======
      const webGLAssets: Partial<WebGLSceneAssets> = {
        scene, camera, tunnelSegments, NUM_SEGMENTS, SEGMENT_SPACING,
        cameraBaseFov, lastFrameTimeWebGL: performance.now(), tempColor: new THREE.Color(),
        sbnfTronHues: SBNF_TRON_HUES, // Store for use in draw loop
      };
      return webGLAssets as WebGLSceneAssets;
    },
    drawWebGL: ({ renderer, audioData, settings, webGLAssets, canvasWidth, canvasHeight }) => {
      const currentTime = performance.now();
      const deltaTime = (currentTime - webGLAssets.lastFrameTimeWebGL!) / 1000;
      webGLAssets.lastFrameTimeWebGL = currentTime;

      const { scene, camera, tunnelSegments, NUM_SEGMENTS, SEGMENT_SPACING, cameraBaseFov, tempColor, sbnfTronHues } = webGLAssets;

      renderer.setClearColor(new THREE.Color().setHSL(SBNF_HUES_SCENE.black/360, 0, 0.01), 1); // SBNF Black background

      const speed = 35 + audioData.rms * 120 + audioData.bpm * 0.08;
      camera!.position.z -= speed * deltaTime;

      tunnelSegments!.forEach((segment, i) => {
        if (segment.position.z > camera!.position.z + SEGMENT_SPACING!) { // Adjusted recycling condition
          segment.position.z -= NUM_SEGMENTS! * SEGMENT_SPACING!;
          // Optionally re-randomize some properties on recycle for more dynamism
          segment.material.color.setHSL(sbnfTronHues![Math.floor(Math.random() * sbnfTronHues!.length)] / 360, 0.9, 0.6);
        }

        const scaleFactor = 1 + Math.sin(currentTime * 0.0012 + i * 0.6) * 0.12 + audioData.bassEnergy * 0.25;
        segment.scale.set(scaleFactor, scaleFactor, scaleFactor);

        const hueTimeFactor = currentTime * 0.00015;
        const hueIndex = Math.floor(hueTimeFactor + i * 0.25) % sbnfTronHues!.length;
        const hue = sbnfTronHues![hueIndex];
        const saturation = 0.75 + audioData.midEnergy * 0.25;
        const lightness = 0.5 + audioData.trebleEnergy * 0.25 + (audioData.beat && i % 4 === 0 ? 0.15 : 0);

        segment.material.color.setHSL(hue / 360, saturation, Math.min(0.75, lightness));
        segment.material.opacity = Math.min(0.85, 0.6 + audioData.rms * 0.4 * settings.brightCap);

        segment.rotation.z += (audioData.trebleEnergy * 0.02 + 0.0005 + audioData.bpm * 0.000015) * (i % 2 === 0 ? 1.1 : -1.3) * deltaTime * 60;
        segment.rotation.x = Math.PI / 2 + Math.sin(currentTime * 0.0005 + i * 0.4) * audioData.midEnergy * 0.5;
      });

      (camera as THREE.PerspectiveCamera).fov = cameraBaseFov! - audioData.rms * 30 * settings.gamma + (audioData.beat ? 6 : 0);
      (camera as THREE.PerspectiveCamera).updateProjectionMatrix();
    },
    cleanupWebGL: (webGLAssets) => {
      webGLAssets.tunnelSegments?.forEach(segment => {
        segment.geometry.dispose();
        segment.material.dispose();
        webGLAssets.scene?.remove(segment);
      });
      webGLAssets.tunnelSegments = [];
>>>>>>> 1566a365
    },
  },
  {
    id: 'strobe_light',
    name: 'Strobe Light',
    displayLabel: 'STROBE',
    rendererType: 'webgl',
<<<<<<< HEAD
    thumbnailUrl: 'https://placehold.co/120x80/FFECDA/000000.png?text=STROBE&font=poppins', // SBNF Cream BG, Black Text
    dataAiHint: 'strobe light flash',
=======
    dataAiHint: 'flashing light beat strobe',
    thumbnailUrl: `https://placehold.co/80x60/${SBNF_HUES_SCENE.black.toString(16)}/${SBNF_HUES_SCENE.lightPeach.toString(16)}.png`, // SBNF Black, Light Peach
>>>>>>> 1566a365
    initWebGL: (canvas, settings) => {
      const scene = new THREE.Scene();
      const camera = new THREE.OrthographicCamera(-1, 1, 1, -1, 0, 1);

      const planeGeometry = new THREE.PlaneGeometry(2, 2);
      const planeMaterial = new THREE.MeshBasicMaterial({
<<<<<<< HEAD
        color: new THREE.Color(SBNF_HUES_SCENE.black),
        transparent: true,
        opacity: 1
      });
      const planeMesh = new THREE.Mesh(planeGeometry, planeMaterial);
      scene.add(planeMesh);

      return {
        scene, camera, planeMesh,  planeMaterial, tempColor: new THREE.Color(),
        bgColor: new THREE.Color(SBNF_HUES_SCENE.black),
        lastFrameTimeWebGL: performance.now(),
      } as WebGLSceneAssets;
    },
    drawWebGL: ({ renderer, audioData, settings, webGLAssets }) => {
      if (!webGLAssets || !webGLAssets.planeMesh || !webGLAssets.planeMaterial || !webGLAssets.tempColor || !webGLAssets.bgColor || typeof webGLAssets.lastFrameTimeWebGL === 'undefined') return;
      const { planeMaterial, tempColor, bgColor } = webGLAssets as any;

      const currentTime = performance.now();
      const deltaTime = (currentTime - webGLAssets.lastFrameTimeWebGL) / 1000.0;
      webGLAssets.lastFrameTimeWebGL = currentTime;

      if (renderer) {
        renderer.setClearColor((bgColor as THREE.Color).getHex(), 1.0);
      }


      if (audioData.beat && settings.brightCap > 0.01) {
        const hueOptions = [SBNF_HUES_SCENE.orangeRed, SBNF_HUES_SCENE.orangeYellow, SBNF_HUES_SCENE.lightLavender, SBNF_HUES_SCENE.lightPeach];
        const hue = hueOptions[Math.floor(Math.random() * hueOptions.length)];
        const lightness = 70 + Math.random() * 25;

        const [r,g,bVal] = hslToRgb(hue, 100, lightness);
        tempColor.setRGB(r,g,bVal);
        (planeMaterial as THREE.MeshBasicMaterial).color.copy(tempColor);
        (planeMaterial as THREE.MeshBasicMaterial).opacity = Math.min(1, settings.brightCap * 1.0);
      } else {
        (planeMaterial as THREE.MeshBasicMaterial).opacity = Math.max(0, (planeMaterial as THREE.MeshBasicMaterial).opacity - deltaTime * 10.0);
=======
        color: new THREE.Color().setHSL(SBNF_HUES_SCENE.black / 360, 0, 0), // Start black
        transparent: true,
        opacity: 1.0
      });
      const flashPlane = new THREE.Mesh(planeGeometry, planeMaterial);
      scene.add(flashPlane);

      const webGLAssets: Partial<WebGLSceneAssets> = {
        scene, camera, flashPlane, planeMaterial, // Keep planeGeometry if needed for disposal
        lastFlashTime: 0,
        flashActive: false,
        flashDuration: 60, // ms
        tempColor: new THREE.Color(),
      };
      return webGLAssets as WebGLSceneAssets;
    },
    drawWebGL: ({ renderer, audioData, settings, webGLAssets }) => {
      const { flashPlane, planeMaterial, tempColor } = webGLAssets;
      const currentTime = performance.now();

      // Set clear color to SBNF black, but only clear if no flash is active
      // This allows the flashPlane to dominate when visible
      if (!webGLAssets.flashActive) {
        renderer.setClearColor(new THREE.Color().setHSL(SBNF_HUES_SCENE.black / 360, 0, 0.01), 1.0);
>>>>>>> 1566a365
      }


      if (webGLAssets.flashActive) {
        if (currentTime - webGLAssets.lastFlashTime! > webGLAssets.flashDuration!) {
          webGLAssets.flashActive = false;
          planeMaterial!.color.setHSL(SBNF_HUES_SCENE.black / 360, 0, 0); // Return to black
          planeMaterial!.opacity = 1.0; // Ensure it's opaque black
        } else {
          // Optionally fade the flash color/opacity quickly during its short duration
          const timeSinceFlash = currentTime - webGLAssets.lastFlashTime!;
          const fadeRatio = 1.0 - Math.min(1.0, timeSinceFlash / webGLAssets.flashDuration!);
          planeMaterial!.opacity = settings.brightCap * fadeRatio;
        }
      } else if (audioData.beat && (currentTime - webGLAssets.lastFlashTime! > 100)) { // Cooldown
        webGLAssets.lastFlashTime = currentTime;
        webGLAssets.flashActive = true;
        const hue = (SBNF_HUES_SCENE.orangeYellow + Math.random() * 50 - 25) % 360; // SBNF Yellows/Oranges/Peaches
        tempColor!.setHSL(hue / 360, 0.95, 0.75); // Bright flash
        planeMaterial!.color.copy(tempColor!);
        planeMaterial!.opacity = settings.brightCap;
      }

      flashPlane!.visible = webGLAssets.flashActive; // Only visible during active flash
    },
    cleanupWebGL: (webGLAssets) => {
<<<<<<< HEAD
      if (webGLAssets) {
        if (webGLAssets.planeMesh?.geometry) (webGLAssets.planeMesh.geometry as THREE.PlaneGeometry).dispose();
        if (webGLAssets.planeMaterial) (webGLAssets.planeMaterial as THREE.MeshBasicMaterial).dispose();
        if(webGLAssets.scene && webGLAssets.planeMesh) (webGLAssets.scene as THREE.Scene).remove(webGLAssets.planeMesh as THREE.Mesh);
      }
    }
=======
      webGLAssets.flashPlane?.geometry.dispose();
      webGLAssets.planeMaterial?.dispose();
    },
>>>>>>> 1566a365
  },
  {
    id: 'particle_finale',
    name: 'Particle Finale',
    displayLabel: 'FINALE',
    rendererType: 'webgl',
<<<<<<< HEAD
    thumbnailUrl: 'https://placehold.co/120x80/FDB143/5A36BB.png?text=FINALE&font=poppins', // SBNF Mustard Gold BG, Deep Purple text
    dataAiHint: 'cosmic explosion stars fireworks',
    initWebGL: (canvas, settings) => {
      const scene = new THREE.Scene();
      const camera = new THREE.PerspectiveCamera(75, canvas.width / canvas.height, 0.1, 2000);
      camera.position.z = 300;
=======
    dataAiHint: 'particle system burst stars SBNF colors',
    thumbnailUrl: `https://placehold.co/80x60/${SBNF_HUES_SCENE.black.toString(16)}/${SBNF_HUES_SCENE.orangeRed.toString(16)}.png`, // SBNF Black, Orange-Red
    initWebGL: (canvas, settings) => {
      const scene = new THREE.Scene();
      const camera = new THREE.PerspectiveCamera(75, canvas.width / canvas.height, 0.1, 2000);
      camera.position.z = 350;
>>>>>>> 1566a365

      const PARTICLE_COUNT = 3000; // Reduced from 3500
      const positions = new Float32Array(PARTICLE_COUNT * 3);
      const colors = new Float32Array(PARTICLE_COUNT * 3);
      const velocities = new Float32Array(PARTICLE_COUNT * 3);
      const lifetimes = new Float32Array(PARTICLE_COUNT);
<<<<<<< HEAD
      const spawnTimes = new Float32Array(PARTICLE_COUNT);

      for (let i = 0; i < PARTICLE_COUNT; i++) {
          lifetimes[i] = 0;
          const pIdx = i * 3;
          positions[pIdx + 1] = 100000; // Move off-screen initially
      }
=======
      const initialLifetimes = new Float32Array(PARTICLE_COUNT); // Used for color/alpha fading
>>>>>>> 1566a365

      const geometry = new THREE.BufferGeometry();
      geometry.setAttribute('position', new THREE.BufferAttribute(positions, 3));
      geometry.setAttribute('color', new THREE.BufferAttribute(colors, 3));

      const material = new THREE.PointsMaterial({
<<<<<<< HEAD
        size: 1.6, // Reduced base size
        vertexColors: true,
        transparent: true,
        blending: THREE.AdditiveBlending,
        depthWrite: false,
        sizeAttenuation: true
=======
        size: 3.0, // Slightly reduced base size
        vertexColors: true,
        transparent: true,
        opacity: 0.85, // Slightly reduced base opacity
        blending: THREE.AdditiveBlending,
        sizeAttenuation: true,
        depthWrite: false,
>>>>>>> 1566a365
      });

      const particles = new THREE.Points(geometry, material);
      scene.add(particles);

<<<<<<< HEAD
      return {
        scene, camera, particles, material, geometry, positions, colors, velocities, lifetimes, spawnTimes,
        PARTICLE_COUNT, lastBeatTime: 0, tempColor: new THREE.Color(),
        lastFrameTimeWebGL: performance.now(), bgColor: new THREE.Color(SBNF_HUES_SCENE.black),
        rotationSpeed: new THREE.Vector3(0.006, 0.008, 0.003),
      } as WebGLSceneAssets;
    },
    drawWebGL: ({ renderer, audioData, settings, webGLAssets, canvasWidth, canvasHeight }) => {
        if (!webGLAssets || !webGLAssets.particles || !webGLAssets.geometry || !webGLAssets.bgColor || typeof webGLAssets.lastFrameTimeWebGL === 'undefined') return;

        const { particles, material, geometry, positions, colors, velocities, lifetimes, spawnTimes, PARTICLE_COUNT, tempColor, bgColor, rotationSpeed } = webGLAssets as any;

        const currentTime = performance.now();
        const deltaTime = (currentTime - webGLAssets.lastFrameTimeWebGL) / 1000.0;
        webGLAssets.lastFrameTimeWebGL = currentTime;

        if (renderer) {
            renderer.autoClear = false;
            renderer.setClearColor((bgColor as THREE.Color).getHex(), 0.06); // Slightly faster fade for clarity with fewer particles
            renderer.clear();
        }

        const beatCooldown = 180;
        const sbnfHuesFinale = [SBNF_HUES_SCENE.orangeRed, SBNF_HUES_SCENE.orangeYellow, SBNF_HUES_SCENE.lightPeach, SBNF_HUES_SCENE.lightLavender];

        if (audioData.beat && (currentTime - (webGLAssets.lastBeatTime || 0) > beatCooldown)) {
            webGLAssets.lastBeatTime = currentTime;
            let particlesToSpawn = Math.floor(PARTICLE_COUNT * (0.20 + audioData.bassEnergy * 0.08 + audioData.rms * 0.04)); // Reduced multipliers
            particlesToSpawn = Math.min(particlesToSpawn, Math.floor(PARTICLE_COUNT * 0.25)); // Max 25% per burst
            let spawnedCount = 0;

            for (let i = 0; i < PARTICLE_COUNT && spawnedCount < particlesToSpawn; i++) {
                if (lifetimes[i] <= 0) {
                    const pIdx = i * 3;
                    positions[pIdx] = (Math.random() - 0.5) * 10;
                    positions[pIdx + 1] = (Math.random() - 0.5) * 10;
                    positions[pIdx + 2] = (Math.random() - 0.5) * 10;

                    const theta = Math.random() * Math.PI * 2;
                    const phi = Math.acos(2 * Math.random() - 1.0);
                    const speed = 120 + Math.random() * 160 + audioData.bassEnergy * 150 + audioData.rms * 80; // Slightly reduced speed impact

                    velocities[pIdx]     = speed * Math.sin(phi) * Math.cos(theta);
                    velocities[pIdx + 1] = speed * Math.sin(phi) * Math.sin(theta);
                    velocities[pIdx + 2] = speed * Math.cos(phi);

                    const hue = sbnfHuesFinale[Math.floor(Math.random() * sbnfHuesFinale.length)];
                    const baseLightness = 45 + Math.random() * 15; // Range 45-60, less bright
                    const lightnessVariation = (audioData.beat ? 5 : 0) + (audioData.rms * 10);
                    const finalLightness = Math.min(70, baseLightness + lightnessVariation); // Capped max lightness
                    const [r,g,bVal] = hslToRgb(hue, 90 + Math.random() * 10, finalLightness);
                    tempColor.setRGB(r,g,bVal);
                    colors[pIdx] = tempColor.r; colors[pIdx + 1] = tempColor.g; colors[pIdx + 2] = tempColor.b;

                    lifetimes[i] = 1.4 + Math.random() * 0.8;
                    spawnTimes[i] = currentTime;
                    spawnedCount++;
                }
            }
        }

        const dragFactor = 0.982;
        for (let i = 0; i < PARTICLE_COUNT; i++) {
             const pIdx = i * 3;
            if (lifetimes[i] > 0) {
                const ageMs = (currentTime - spawnTimes[i]);
                const initialLifetimeForRatioS = (spawnTimes[i]/1000 + lifetimes[i]) - (spawnTimes[i]/1000) ;

                lifetimes[i] -= deltaTime;

                if (lifetimes[i] <= 0) {
                    positions[pIdx + 1] = 100000;
                    velocities[pIdx] = 0; velocities[pIdx+1] = 0; velocities[pIdx+2] = 0;
                    colors[pIdx] = 0; colors[pIdx+1] = 0; colors[pIdx+2] = 0;
                    continue;
                }

                velocities[pIdx] *= dragFactor; velocities[pIdx + 1] *= dragFactor; velocities[pIdx + 2] *= dragFactor;
                positions[pIdx]     += velocities[pIdx] * deltaTime;
                positions[pIdx + 1] += velocities[pIdx + 1] * deltaTime;
                positions[pIdx + 2] += velocities[pIdx + 2] * deltaTime;

                const lifeRatio = Math.max(0, lifetimes[i] / (initialLifetimeForRatioS + 0.0001));
                const fadeFactor = Math.pow(lifeRatio, 0.5);
                colors[pIdx] *= fadeFactor; colors[pIdx+1] *= fadeFactor; colors[pIdx+2] *= fadeFactor;
            } else {
                 positions[pIdx+1] = 100000;
                 colors[pIdx] = 0; colors[pIdx+1] = 0; colors[pIdx+2] = 0;
            }
        }

        if(geometry.attributes.position) (geometry.attributes.position as THREE.BufferAttribute).needsUpdate = true;
        if(geometry.attributes.color) (geometry.attributes.color as THREE.BufferAttribute).needsUpdate = true;

        material.size = (1.5 + audioData.rms * 2.0) * Math.max(0.1, settings.brightCap); // Reduced size impact
        material.opacity = Math.max(0.1, settings.brightCap * (0.20 + audioData.rms * 0.40)); // Reduced opacity impact

        if (particles && rotationSpeed && webGLAssets.camera instanceof THREE.PerspectiveCamera) {
            (particles as THREE.Points).rotation.x += (rotationSpeed as THREE.Vector3).x * deltaTime * (0.1 + audioData.midEnergy * 0.4);
            (particles as THREE.Points).rotation.y += (rotationSpeed as THREE.Vector3).y * deltaTime * (0.1 + audioData.trebleEnergy * 0.4);

            const camera = webGLAssets.camera as THREE.PerspectiveCamera;
            camera.fov = 75 + audioData.rms * 1; // Less drastic FOV change
            camera.fov = Math.max(74, Math.min(76, camera.fov));
            camera.updateProjectionMatrix();
            camera.position.z = 300 - audioData.rms * 10; // Less drastic zoom
=======
      // Initialize all particles as "dead" (lifetime 0) and off-screen
      for (let i = 0; i < PARTICLE_COUNT; i++) {
        lifetimes[i] = 0;
        const pIdx = i * 3;
        positions[pIdx] = positions[pIdx + 1] = positions[pIdx + 2] = 10000; // Move far off-screen
      }

      const webGLAssets: Partial<WebGLSceneAssets> = {
        scene, camera, particles, particleMaterial: material, particleGeometry: geometry,
        positions, colors, velocities, lifetimes, initialLifetimes, PARTICLE_COUNT,
        lastBeatTime: 0, // Initialize to allow first beat trigger
        lastFrameTimeWebGL: performance.now(),
        tempColor: new THREE.Color(),
      };
      return webGLAssets as WebGLSceneAssets;
    },
    drawWebGL: ({ renderer, audioData, settings, webGLAssets, canvasWidth, canvasHeight }) => {
      const currentTime = performance.now();
      const deltaTime = (currentTime - webGLAssets.lastFrameTimeWebGL!) / 1000;
      webGLAssets.lastFrameTimeWebGL = currentTime;

      const { particles, positions, colors, velocities, lifetimes, initialLifetimes, PARTICLE_COUNT, tempColor } = webGLAssets;

      renderer.setClearColor(new THREE.Color().setHSL(SBNF_HUES_SCENE.black / 360, 0, 0.015), 0.15); // SBNF black, slightly more trails

      const beatCooldown = 100; // ms between beat bursts
      const dragFactor = 0.968; // Slightly stronger drag
      const SBNF_FINALE_HUES = [SBNF_HUES_SCENE.orangeRed, SBNF_HUES_SCENE.orangeYellow, SBNF_HUES_SCENE.lightPeach, SBNF_HUES_SCENE.lightLavender, SBNF_HUES_SCENE.deepPurple];

      if (audioData.beat && (currentTime - webGLAssets.lastBeatTime! > beatCooldown)) {
        webGLAssets.lastBeatTime = currentTime;
        let spawnedCount = 0;
        const particlesToSpawnOnBeat = Math.floor(PARTICLE_COUNT! * 0.20); // Max 20% of particles per beat burst

        for (let i = 0; i < PARTICLE_COUNT! && spawnedCount < particlesToSpawnOnBeat; i++) {
          if (lifetimes![i] <= 0) { // Find a "dead" particle
            const pIdx = i * 3;
            // Spawn near center with slight randomness
            positions![pIdx] = (Math.random() - 0.5) * 20;
            positions![pIdx + 1] = (Math.random() - 0.5) * 20;
            positions![pIdx + 2] = (Math.random() - 0.5) * 20;

            const phi = Math.random() * Math.PI * 2;
            const theta = Math.acos((Math.random() * 2) - 1); // More uniform sphere distribution
            const speed = 180 + (audioData.rms + audioData.bassEnergy * 1.2) * 280 * (0.7 + Math.random() * 0.6); // Stronger burst
            velocities![pIdx] = Math.sin(theta) * Math.cos(phi) * speed;
            velocities![pIdx + 1] = Math.sin(theta) * Math.sin(phi) * speed;
            velocities![pIdx + 2] = Math.cos(theta) * speed;

            initialLifetimes![i] = 1.6 + Math.random() * 2.0; // Slightly shorter, more varied lifetimes
            lifetimes![i] = initialLifetimes![i];

            const hue = SBNF_FINALE_HUES[Math.floor(Math.random() * SBNF_FINALE_HUES.length)];
            const baseLightness = 50 + Math.random() * 20; // Range 50-70
            const lightnessVariation = (audioData.beat ? 10 : 0) + (audioData.rms * 10);
            const finalLightness = Math.min(70, baseLightness + lightnessVariation); // Cap lightness to avoid pure white
            tempColor!.setHSL(hue / 360, 0.9 + Math.random() * 0.1, finalLightness / 100);
            colors![pIdx] = tempColor!.r; colors![pIdx + 1] = tempColor!.g; colors![pIdx + 2] = tempColor!.b;
            spawnedCount++;
          }
        }
      }

      for (let i = 0; i < PARTICLE_COUNT!; i++) {
        if (lifetimes![i] > 0) {
          const pIdx = i * 3;
          positions![pIdx] += velocities![pIdx] * deltaTime;
          positions![pIdx + 1] += velocities![pIdx + 1] * deltaTime;
          positions![pIdx + 2] += velocities![pIdx + 2] * deltaTime;

          velocities![pIdx] *= dragFactor; velocities![pIdx + 1] *= dragFactor; velocities![pIdx + 2] *= dragFactor;

          lifetimes![i] -= deltaTime;

          const lifeRatio = Math.max(0, lifetimes![i] / initialLifetimes![i]);
          const fadeFactor = Math.pow(lifeRatio, 0.6); // Eased fade, slightly slower start to fade

          // Get original spawn color components for this particle
          const originalR = colors![pIdx] / fadeFactor; // Approx. inverse of previous fade
          const originalG = colors![pIdx+1] / fadeFactor;
          const originalB = colors![pIdx+2] / fadeFactor;

          colors![pIdx] = originalR * fadeFactor;
          colors![pIdx + 1] = originalG * fadeFactor;
          colors![pIdx + 2] = originalB * fadeFactor;


          if (lifetimes![i] <= 0) {
            positions![pIdx] = 10000; positions![pIdx + 1] = 10000; positions![pIdx + 2] = 10000;
             // Ensure dead particles are fully transparent by zeroing color
            colors![pIdx] = 0; colors![pIdx + 1] = 0; colors![pIdx + 2] = 0;
          }
>>>>>>> 1566a365
        }
      }

      particles!.geometry.attributes.position.needsUpdate = true;
      particles!.geometry.attributes.color.needsUpdate = true;

      webGLAssets.particleMaterial!.size = Math.max(1.2, 2.8 + settings.brightCap * 2.8 + audioData.rms * 3.5); // Slightly adjusted size reactivity
      webGLAssets.particleMaterial!.opacity = Math.min(0.9, 0.55 + settings.brightCap * 0.35 + audioData.rms * 0.35); // Adjusted opacity

      const camera = webGLAssets.camera as THREE.PerspectiveCamera;
      const targetZ = 350 - audioData.rms * 80 - (audioData.beat ? 15 : 0); // Less drastic zoom
      camera.position.z += (targetZ - camera.position.z) * 0.06; // Smoother zoom
      const targetFov = 75 - audioData.rms * 12 - (audioData.beat ? 4 : 0); // Less drastic FOV change
      camera.fov += (targetFov - camera.fov) * 0.06;
      camera.updateProjectionMatrix();

      particles!.rotation.y += audioData.midEnergy * 0.0008 + 0.00015; // Slower rotation
      particles!.rotation.x += audioData.trebleEnergy * 0.0006 + 0.0001;
    },
    cleanupWebGL: (webGLAssets) => {
<<<<<<< HEAD
        if (webGLAssets) {
            if (webGLAssets.geometry) (webGLAssets.geometry as THREE.BufferGeometry).dispose();
            if (webGLAssets.material) (webGLAssets.material as THREE.PointsMaterial).dispose();
            if (webGLAssets.particles && webGLAssets.scene) (webGLAssets.scene as THREE.Scene).remove(webGLAssets.particles as THREE.Points);
        }
    },
  },
];

export const CONTROL_PANEL_WIDTH_STRING = "280px";

// Utility function to draw procedural vines on an overlay canvas
export function drawProceduralVines(ctx: CanvasRenderingContext2D, vines: ProceduralVine[]) {
  if (!ctx || !vines || vines.length === 0) return;

  ctx.save();
  vines.forEach(vine => {
    if (vine.points.length < 2 || vine.opacity <= 0.01) return;

    ctx.beginPath();
    ctx.moveTo(vine.points[0].x, vine.points[0].y);
    for (let i = 1; i < vine.points.length; i++) {
      ctx.lineTo(vine.points[i].x, vine.points[i].y);
    }
    // Ensure color string has alpha component if opacity is not 1
    let strokeColor = vine.color;
    if (vine.opacity < 1.0) {
        // Basic check for HSL/RGB and convert to HSLA/RGBA
        if (strokeColor.startsWith('hsl(')) {
            strokeColor = strokeColor.replace('hsl(', 'hsla(').replace(')', `, ${vine.opacity.toFixed(2)})`);
        } else if (strokeColor.startsWith('rgb(')) {
            strokeColor = strokeColor.replace('rgb(', 'rgba(').replace(')', `, ${vine.opacity.toFixed(2)})`);
        } else if (strokeColor.startsWith('#') && strokeColor.length === 7) { // hex color #RRGGBB
            const r = parseInt(strokeColor.slice(1, 3), 16);
            const g = parseInt(strokeColor.slice(3, 5), 16);
            const b = parseInt(strokeColor.slice(5, 7), 16);
            strokeColor = `rgba(${r}, ${g}, ${b}, ${vine.opacity.toFixed(2)})`;
        } else if (strokeColor.startsWith('#') && strokeColor.length === 4) { // short hex #RGB
            const r = parseInt(strokeColor.slice(1, 2) + strokeColor.slice(1, 2), 16);
            const g = parseInt(strokeColor.slice(2, 3) + strokeColor.slice(2, 3), 16);
            const b = parseInt(strokeColor.slice(3, 4) + strokeColor.slice(3, 4), 16);
            strokeColor = `rgba(${r}, ${g}, ${b}, ${vine.opacity.toFixed(2)})`;
        }
        // Other color formats would need more sophisticated parsing or a library
    }
    ctx.strokeStyle = strokeColor;
    ctx.lineWidth = Math.max(0.5, vine.thickness);
    ctx.lineCap = 'round';
    ctx.lineJoin = 'round';
    ctx.stroke();
  });
  ctx.restore();
}

    
=======
      webGLAssets.particleGeometry?.dispose();
      webGLAssets.particleMaterial?.dispose();
      webGLAssets.scene?.remove(webGLAssets.particles!);
    },
  },
];

export const CONTROL_PANEL_WIDTH_STRING = "280px";
>>>>>>> 1566a365
<|MERGE_RESOLUTION|>--- conflicted
+++ resolved
@@ -9,61 +9,53 @@
 
 export const FFT_SIZES = [128, 256, 512] as const;
 
-<<<<<<< HEAD
-// SBNF Palette HSL (from the branding guide)
-// Deep Purple #5A36BB -> hsl(258, 56%, 47%)
-// Light Lavender #E1CCFF -> hsl(267, 100%, 90%)
-// Mustard Gold #FDB143 -> hsl(36, 98%, 63%)
-// Bright Orange #FF441A -> hsl(13, 100%, 55%)
-// Cream #FFECDA -> hsl(30, 100%, 93%)
-// Black #000000 -> hsl(0, 0%, 0%)
-// For Tron-like accents:
-// Tron Blue: ~197 HSL (e.g., hsl(197, 90%, 58%))
-const SBNF_HUES_SCENE = {
+// =========================
+// SBNF Color Palette (HSL)
+// =========================
+// These hues map directly to the official SBNF branding colours.
+// Keep them *integer* values (degrees) so they’re easy to reference
+// in shaders and utilities. The `as const` assertion guarantees the
+// literal values stay readonly and enables better type‑safety.
+
+export const SBNF_HUES_SCENE = {
+  /** Pure black – #000000 */
   black: 0,
+  /** Vibrant orange‑red – #FF441A */
   orangeRed: 13,
+  /** Mustard gold – #FDB143 */
   orangeYellow: 36,
+  /** Cream / light peach – #FFECDA */
   lightPeach: 30,
+  /** Light lavender – #E1CCFF */
   lightLavender: 267,
+  /** Deep purple – #5A36BB */
   deepPurple: 258,
+  /** Tron‑style cyan‑blue accent */
   tronBlue: 197,
-};
-
-// Helper to convert HSL to RGB (for shader uniforms or direct color setting)
-function hslToRgb(h: number, s: number, l: number): [number, number, number] {
-    s /= 100;
-    l /= 100;
-    const k = (n: number) => (n + h / 30) % 12;
-    const a = s * Math.min(l, 1 - l);
-    const f = (n: number) =>
-      l - a * Math.max(-1, Math.min(k(n) - 3, Math.min(9 - k(n), 1)));
-    return [f(0), f(8), f(4)]; // R, G, B
-=======
-// SBNF Theme Colors (approximations, actual HSL values in globals.css)
-export const SBNF_HUES_SCENE = {
-  black: 0, // (Used for #000000)
-  orangeRed: 13, // (#FF441A)
-  orangeYellow: 36, // (#FDB143)
-  lightPeach: 30, // (#FFECDA)
-  lightLavender: 267, // (#E1CCFF)
-  deepPurple: 258, // (#5A36BB)
-  // Added Tron-like colors for variety in some scenes
-  tronBlue: 197, // A bright cyan/blue
-  tronPink: 337, // A magenta/pink
+  /** Optional neon pink accent */
+  tronPink: 337,
 } as const;
 
-
-// Helper to convert HSL to RGB components (0-1 range)
-// Used by some scenes for direct color manipulation if needed.
+// -----------------------------------------------------------------------------
+// hslToRgb
+// -----------------------------------------------------------------------------
+/**
+ * Convert an HSL colour (using percentage saturation & lightness) to an RGB
+ * triplet in the 0‑1 float range – perfect for THREE.js uniforms.
+ */
 export function hslToRgb(h: number, s: number, l: number): [number, number, number] {
+  // Normalise percentages to [0,1]
   s /= 100;
   l /= 100;
+
+  // Helper lambdas based on the GLSL formula for HSL → RGB
   const k = (n: number) => (n + h / 30) % 12;
   const a = s * Math.min(l, 1 - l);
   const f = (n: number) => l - a * Math.max(-1, Math.min(k(n) - 3, Math.min(9 - k(n), 1)));
-  return [f(0), f(8), f(4)];
->>>>>>> 1566a365
+
+  return [f(0), f(8), f(4)]; // [R, G, B]
 }
+
 
 
 // Helper function to generate a simple noise texture for WebGL scenes
@@ -73,36 +65,27 @@
   const data = new Uint8Array(4 * size); // RGBA
   for (let i = 0; i < size; i++) {
     const stride = i * 4;
-<<<<<<< HEAD
-    const x = (i % width) / width;
-    const y = Math.floor(i / width) / height;
-
-    let val = 0;
-    for (let octave = 1; octave <= 4; octave *= 2) {
-      const freq = octave;
-      val += (1 / freq) * (Math.sin(freq * x * Math.PI * 5 + Math.random()*0.2 + i*0.01) + Math.cos(freq * y * Math.PI * 7 + Math.random()*0.3 + i*0.005));
-    }
-    val = (val / 1.75 + 1) / 2; // Normalize accumulated octaves and ensure range [0,1]
-
-    const value = Math.floor(val * 155) + 100; // Brighter noise, 100-255 range
-    data[stride] = value; // R
-=======
-    const x = (i % width) / width; // Normalized x
-    const y = Math.floor(i / width) / height; // Normalized y
-
-    // Simple multi-octave noise (could be Perlin or simplex for better quality)
-    let v = 0;
-    for (let o = 0; o < 4; o++) { // 4 octaves
-      const freq = 2 ** o;
-      const amp = 0.5 ** o;
-      v += Math.sin(x * Math.PI * freq * 5 + Math.random() * 0.2) * amp;
-      v += Math.cos(y * Math.PI * freq * 7 + Math.random() * 0.3) * amp;
-    }
-    v = (v / 1.5 + 1) / 2; // Normalize and bias
-
-    const value = Math.floor(v * 180) + 75; // Output range for grayscale, biased towards brighter
-    data[stride] = value;     // R
->>>>>>> 1566a365
+// --- noise value for this pixel --------------------------------------------
+const x = (i % width) / width;          // Normalised x ∈ [0,1]
+const y = Math.floor(i / width) / height; // Normalised y ∈ [0,1]
+
+// Lightweight 4-octave pseudo-noise (sine + cosine)
+let v = 0;
+for (let o = 0; o < 4; o++) {           // 4 octaves
+  const freq = 2 ** o;                  // 1,2,4,8
+  const amp  = 0.5 ** o;                // 1,½,¼,⅛
+  v += Math.sin(x * Math.PI * freq * 5 + Math.random() * 0.2) * amp;
+  v += Math.cos(y * Math.PI * freq * 7 + Math.random() * 0.3) * amp;
+}
+
+// Bring v from roughly [-1,1] → [0,1] and bias a touch brighter
+v = (v * 0.67 + 1) * 0.5;              // ≈ (v/1.5 + 1) / 2
+
+// Map to 0-255 with a slight bias toward the bright end (75-255)
+const value = Math.floor(v * 180) + 75;
+data[stride]     = value;  // R
+// G & B are written just after this fragment
+
     data[stride + 1] = value; // G
     data[stride + 2] = value; // B
     data[stride + 3] = 255;   // A (fully opaque)
@@ -116,37 +99,23 @@
 
 export const DEFAULT_SETTINGS: Settings = {
   fftSize: 256,
-<<<<<<< HEAD
-  gain: 1.0,
+  gain: 1,
   enableAgc: true,
-  gamma: 1.0,
-  dither: 0.0,
-  brightCap: 1.0,
+  gamma: 1,
+  dither: 0,
+  brightCap: 1,
   logoOpacity: 0.25,
   showWebcam: false,
   mirrorWebcam: true,
   currentSceneId: 'radial_burst',
-=======
-  gain: 1,
-  enableAgc: true, // AGC is now functional
-  gamma: 1,
-  dither: 0,
-  brightCap: 1,
-  logoOpacity: 0.25, // Default SBNF logo opacity
-  showWebcam: false, // Webcam off by default, user must enable
-  mirrorWebcam: true, // Default to mirrored for performer convenience
-  currentSceneId: 'radial_burst', // A visually active default
->>>>>>> 1566a365
+
   panicMode: false,
   logoBlackout: false,
   logoAnimationSettings: {
     type: 'pulse', // Default logo animation
     speed: 1,
-<<<<<<< HEAD
-    color: '#FF441A', // SBNF Orange-Red
-=======
     color: '#FF441A', // SBNF Orange-Red, for solid/blink animations
->>>>>>> 1566a365
+
   },
   lastAISuggestedAssetPrompt: undefined,
   sceneTransitionDuration: 500, // Default 500ms crossfade
@@ -157,16 +126,11 @@
   aiGeneratedOverlayUri: null,
   aiOverlayOpacity: 0.5,
   aiOverlayBlendMode: 'overlay',
-<<<<<<< HEAD
-  aiOverlayPrompt: "Afrofuturistic cosmic vine with glowing purple grapes, starry nebula background, high contrast, transparent", // SBNF Themed Default
-  enablePeriodicAiOverlay: false,
-  aiOverlayRegenerationInterval: 45, // Default: 45 seconds
-=======
-  // SBNF Themed default prompt
+  // SBNF-themed default prompt
   aiOverlayPrompt: "Afrofuturistic cosmic vine with glowing purple grapes, starry nebula background, high contrast, transparent",
-  enablePeriodicAiOverlay: false, // Periodic AI overlay updates off by default
-  aiOverlayRegenerationInterval: 45, // Default interval in seconds
->>>>>>> 1566a365
+  enablePeriodicAiOverlay: false,            // periodic AI-overlay updates off by default
+  aiOverlayRegenerationInterval: 45,         // interval in seconds
+
 };
 
 export const INITIAL_AUDIO_DATA: AudioData = {
@@ -180,98 +144,131 @@
 };
 
 export const SCENES: SceneDefinition[] = [
-<<<<<<< HEAD
-=======
-  // Reordered based on typical energy/complexity progression
->>>>>>> 1566a365
+// Reordered based on typical energy/complexity progression
+
   {
     id: 'mirror_silhouette',
     name: 'Mirror Silhouette',
     displayLabel: 'MIRROR',
     rendererType: 'webgl',
-<<<<<<< HEAD
-    thumbnailUrl: 'https://placehold.co/120x80/5A36BB/FFECDA.png?text=MIRROR&font=poppins', // SBNF Deep Purple BG, Cream Text
-    dataAiHint: 'webcam silhouette performer',
-    initWebGL: (canvas, settings, webcamElement?) => {
-      const scene = new THREE.Scene();
-      // Use OrthographicCamera for full-screen 2D plane effect
-=======
-    dataAiHint: 'webcam silhouette performer',
-    thumbnailUrl: `https://placehold.co/80x60/${SBNF_HUES_SCENE.deepPurple.toString(16)}/${SBNF_HUES_SCENE.lightPeach.toString(16)}.png`, // SBNF Deep Purple, Light Peach
-    initWebGL: (canvas, settings, webcamElement?) => {
-      const scene = new THREE.Scene();
-      // Orthographic camera is better for full-screen shader effects on a plane
->>>>>>> 1566a365
+thumbnailUrl: `https://placehold.co/80x60/${SBNF_HUES_SCENE.deepPurple.toString(16)}/${SBNF_HUES_SCENE.lightPeach.toString(16)}.png`, // SBNF Deep Purple, Light Peach
+dataAiHint: 'webcam silhouette performer',
+initWebGL: (canvas, settings, webcamElement?) => {
+  const scene = new THREE.Scene();
+  // Orthographic camera is better for full-screen shader effects on a plane
+
       const camera = new THREE.OrthographicCamera(canvas.width / -2, canvas.width / 2, canvas.height / 2, canvas.height / -2, 1, 1000);
       camera.position.z = 1;
 
-<<<<<<< HEAD
-      const webGLAssets: Partial<WebGLSceneAssets> & {
-        lastCanvasWidth?: number;
-        lastCanvasHeight?: number;
-        noiseTexture?: THREE.DataTexture;
-        vinesData?: { activeVines: ProceduralVine[]; nextVineId: number; lastSpawnTime: number; spawnCooldown: number; maxVines: number };
-        GRAPE_COUNT?: number;
-        lastGrapeSpawnTime?: number;
-        tempColor?: THREE.Color;
-        lastFrameTimeWebGL?: number;
-        grapeGeometry?: THREE.BufferGeometry;
-        grapeMaterial?: THREE.PointsMaterial;
-        grapePositions?: Float32Array;
-        grapeColors?: Float32Array;
-        grapeTargetSizes?: Float32Array;
-        grapeCurrentSizes?: Float32Array;
-        grapeLifetimes?: Float32Array;
-        grapeSpawnTimes?: Float32Array;
-      } = {
-=======
-      const webGLAssets: Partial<WebGLSceneAssets> = {
->>>>>>> 1566a365
+const webGLAssets: Partial<WebGLSceneAssets> & {
+  lastCanvasWidth?: number;
+  lastCanvasHeight?: number;
+  noiseTexture?: THREE.DataTexture;
+  vinesData?: {
+    activeVines: ProceduralVine[];
+    nextVineId: number;
+    lastSpawnTime: number;
+    spawnCooldown: number;
+    maxVines: number;
+  };
+  GRAPE_COUNT?: number;
+  lastGrapeSpawnTime?: number;
+  tempColor?: THREE.Color;
+  lastFrameTimeWebGL?: number;
+  grapeGeometry?: THREE.BufferGeometry;
+  grapeMaterial?: THREE.PointsMaterial;
+  grapePositions?: Float32Array;
+  grapeColors?: Float32Array;
+  grapeTargetSizes?: Float32Array;
+  grapeCurrentSizes?: Float32Array;
+  grapeLifetimes?: Float32Array;
+  grapeSpawnTimes?: Float32Array;
+} = {
+
         scene,
         camera,
         lastCanvasWidth: 0,
         lastCanvasHeight: 0,
-<<<<<<< HEAD
-        noiseTexture: generateNoiseTexture(256, 256),
-        vinesData: { activeVines: [], nextVineId: 0, lastSpawnTime: 0, spawnCooldown: 200, maxVines: 15 },
-        GRAPE_COUNT: 200,
-        lastGrapeSpawnTime: 0,
-        tempColor: new THREE.Color(),
-        lastFrameTimeWebGL: performance.now(),
-      };
-
-      if (webcamElement && webcamElement.readyState >= webcamElement.HAVE_METADATA && webcamElement.videoWidth > 0 && webcamElement.videoHeight > 0) {
-=======
-        noiseTexture: generateNoiseTexture(256, 256), // For nebula fill
-        vinesData: { // For procedural vines
-          activeVines: [] as ProceduralVine[],
-          nextVineId: 0,
-          lastSpawnTime: 0,
-          spawnCooldown: 200, // ms
-          maxVines: 15,
-        },
-        grapesData: { // For beat-spawn grape spheres
-          activeGrapes: [],
-          nextGrapeId: 0,
-          lastGrapeSpawnTime: 0,
-          spawnCooldown: 150, // ms
-          maxGrapes: 50, // Max grapes visible at once
-          grapeGeometry: new THREE.BufferGeometry(), // Will be populated with particle attributes
-          grapeBaseMaterial: new THREE.PointsMaterial({
-            size: 10, // Base size, will be modulated
-            vertexColors: true,
-            transparent: true,
-            opacity: 0.8,
-            blending: THREE.AdditiveBlending,
-            sizeAttenuation: true,
-            depthWrite: false,
-          }),
-          GRAPE_PARTICLE_COUNT_PER_CLUSTER: 200, // Total particles for grapes
-        }
-      };
-
-      if (webcamElement && webcamElement.readyState >= HTMLMediaElement.HAVE_METADATA && webcamElement.videoWidth > 0 && webcamElement.videoHeight > 0) {
->>>>>>> 1566a365
+// -----------------------------------------------------------------------------
+// Assets initialisation (conflict-free version)
+// -----------------------------------------------------------------------------
+const webGLAssets: Partial<WebGLSceneAssets> & {
+  lastCanvasWidth?: number;
+  lastCanvasHeight?: number;
+  noiseTexture?: THREE.DataTexture;
+  vinesData?: {
+    activeVines: ProceduralVine[];
+    nextVineId: number;
+    lastSpawnTime: number;
+    spawnCooldown: number;
+    maxVines: number;
+  };
+  grapesData?: {
+    activeGrapes: any[];
+    nextGrapeId: number;
+    lastGrapeSpawnTime: number;
+    spawnCooldown: number;
+    maxGrapes: number;
+    grapeGeometry: THREE.BufferGeometry;
+    grapeBaseMaterial: THREE.PointsMaterial;
+    GRAPE_PARTICLE_COUNT_PER_CLUSTER: number;
+  };
+  tempColor?: THREE.Color;
+  lastFrameTimeWebGL?: number;
+} = {
+  scene,
+  camera,
+  lastCanvasWidth: 0,
+  lastCanvasHeight: 0,
+
+  // Nebula/background noise texture
+  noiseTexture: generateNoiseTexture(256, 256),
+
+  // Data-driven procedural vines (2-D overlay)
+  vinesData: {
+    activeVines: [] as ProceduralVine[],
+    nextVineId: 0,
+    lastSpawnTime: 0,
+    spawnCooldown: 200, // ms
+    maxVines: 15,
+  },
+
+  // Beat-spawned “grape” particle clusters
+  grapesData: {
+    activeGrapes: [],
+    nextGrapeId: 0,
+    lastGrapeSpawnTime: 0,
+    spawnCooldown: 150,       // ms
+    maxGrapes: 50,            // Max visible at once
+    grapeGeometry: new THREE.BufferGeometry(),
+    grapeBaseMaterial: new THREE.PointsMaterial({
+      size: 10,
+      vertexColors: true,
+      transparent: true,
+      opacity: 0.8,
+      blending: THREE.AdditiveBlending,
+      sizeAttenuation: true,
+      depthWrite: false,
+    }),
+    GRAPE_PARTICLE_COUNT_PER_CLUSTER: 200,
+  },
+
+  tempColor: new THREE.Color(),
+  lastFrameTimeWebGL: performance.now(),
+};
+
+// -----------------------------------------------------------------------------
+// Initialise webcam-dependent resources when stream is ready
+// -----------------------------------------------------------------------------
+if (
+  webcamElement &&
+  webcamElement.readyState >= HTMLMediaElement.HAVE_METADATA &&
+  webcamElement.videoWidth  > 0 &&
+  webcamElement.videoHeight > 0
+) {
+  /* …existing webcam initialisation logic… */
+}
+
         const videoTexture = new THREE.VideoTexture(webcamElement);
         videoTexture.minFilter = THREE.NearestFilter;
         videoTexture.magFilter = THREE.NearestFilter;
@@ -318,108 +315,106 @@
               float distFromEdge = 1.0 - length(centeredCoord);
               return smoothstep(0.0, rimWidth, distFromEdge);
             }
-<<<<<<< HEAD
-            gl_Position = projectionMatrix * modelViewMatrix * vec4(position, 1.0);
-          }
-        `;
-        const fragmentShader = `
-          uniform sampler2D u_webcamTexture;
-          uniform sampler2D u_noiseTexture;
-          uniform vec3 u_rimColor;
-          uniform vec3 u_fillColor1;
-          uniform vec3 u_fillColor2;
-          uniform float u_opacityFactor;
-          uniform float u_time;
-          uniform vec2 u_resolution;
-          varying vec2 vUv;
-
-          float fresnel(vec2 uv, float power) {
-            vec2 centeredUv = uv * 2.0 - 1.0;
-            float distFromCenter = length(centeredUv);
-            return pow(max(0.0, 1.0 - distFromCenter), power);
-          }
-
-          float getLuma(vec3 color) {
-            return dot(color, vec3(0.299, 0.587, 0.114));
-          }
-
-          void main() {
-            // Checkerboard discard for performance
-            if (mod(gl_FragCoord.x + gl_FragCoord.y, 2.0) > 0.5) discard;
-
-            vec4 webcamColor = texture2D(u_webcamTexture, vUv);
-            float luma = getLuma(webcamColor.rgb);
-            float silhouetteMask = smoothstep(0.25, 0.55, luma);
-
-            vec2 noiseUv = vUv * vec2(u_resolution.x / u_resolution.y, 1.0) * 1.5 + vec2(u_time * 0.03, u_time * 0.02);
-            vec3 noise = texture2D(u_noiseTexture, noiseUv).rgb;
-            vec3 nebulaFill = mix(u_fillColor1, u_fillColor2, noise.r);
-
-            float rim = fresnel(vUv, 2.0);
-            vec3 finalColor = vec3(0.0);
-            float finalAlpha = 0.0;
-
-            if (silhouetteMask > 0.1) {
-              finalColor = mix(nebulaFill, u_rimColor, rim * 0.7);
-              finalAlpha = silhouetteMask * u_opacityFactor * 1.85; // Alpha compensation for discard
-            } else {
-              finalAlpha = 0.0;
-            }
-            finalAlpha *= webcamColor.a;
-            gl_FragColor = vec4(finalColor, clamp(finalAlpha, 0.0, 1.0));
-          }
-        `;
-        const shaderMaterial = new THREE.ShaderMaterial({
-          vertexShader,
-          fragmentShader,
-          uniforms: {
-            u_webcamTexture: { value: videoTexture },
-            u_noiseTexture: { value: webGLAssets.noiseTexture },
-            u_rimColor: { value: new THREE.Color().setHSL(SBNF_HUES_SCENE.orangeYellow / 360, 0.98, 0.63) },
-            u_fillColor1: { value: new THREE.Color().setHSL(SBNF_HUES_SCENE.deepPurple / 360, 0.56, 0.3) },
-            u_fillColor2: { value: new THREE.Color().setHSL(SBNF_HUES_SCENE.lightLavender / 360, 1.0, 0.5) },
-            u_opacityFactor: { value: 1.0 },
-            u_mirrorX: { value: settings.mirrorWebcam },
-            u_time: { value: 0.0 },
-            u_resolution: { value: new THREE.Vector2(canvas.width, canvas.height) },
-          },
-          transparent: true,
-=======
-
-            float luma(vec3 color) {
-              return dot(color, vec3(0.299, 0.587, 0.114));
-            }
-
-            void main() {
-              // Performance: Checkerboard discard
-              if (mod(gl_FragCoord.x + gl_FragCoord.y, 2.0) > 0.5) discard;
-
-              vec4 webcamColor = texture2D(webcamTexture, vUv);
-              float webcamLuma = luma(webcamColor.rgb);
-              // Softer silhouette, adjust thresholds for sensitivity
-              float silhouetteAlpha = smoothstep(0.35, 0.65, webcamLuma) * webcamColor.a;
-
-              // Fresnel for rim light, boost intensity
-              float fresnelFactor = fresnel(vUv, 0.15); // Rim width, adjust as needed
-              vec3 finalRimColor = rimColor * fresnelFactor * (1.0 + silhouetteAlpha * 1.5);
-
-              // Scrolling noise for nebula fill
-              vec2 scrolledNoiseUv = vUv + vec2(time * 0.02, time * 0.01);
-              vec4 noiseColor = texture2D(noiseTexture, scrolledNoiseUv);
-              vec3 nebulaFill = mix(fillColor1, fillColor2, noiseColor.r) * (0.5 + noiseColor.g * 0.5);
-
-              vec3 blendedFill = mix(vec3(0.0), nebulaFill, silhouetteAlpha * 0.9); // Nebula inside silhouette
-
-              vec3 finalColor = blendedFill + finalRimColor;
-              float finalAlpha = opacityFactor * (silhouetteAlpha + fresnelFactor * 0.3) * 1.85; // Compensate for discard
-
-              gl_FragColor = vec4(finalColor, clamp(finalAlpha, 0.0, 1.0));
-              gl_FragColor.rgb *= gl_FragColor.a; // Premultiply alpha
-            }
-          `,
-          transparent: true,
-          blending: THREE.AdditiveBlending,
->>>>>>> 1566a365
+// -----------------------------------------------------------------------------
+// Silhouette shader (merged & conflict-free)
+// -----------------------------------------------------------------------------
+const vertexShader = `
+  varying vec2 vUv;
+  uniform bool mirrorX_bool;
+
+  void main() {
+    vUv = uv;
+    if (mirrorX_bool) {
+      vUv.x = 1.0 - vUv.x;
+    }
+    gl_Position = projectionMatrix * modelViewMatrix * vec4(position, 1.0);
+  }
+`;
+
+const fragmentShader = `
+  uniform sampler2D webcamTexture;
+  uniform sampler2D noiseTexture;
+
+  uniform vec3  rimColor;
+  uniform vec3  fillColor1;
+  uniform vec3  fillColor2;
+
+  uniform float opacityFactor;
+  uniform float time;
+  uniform vec2  resolution;
+
+  varying vec2 vUv;
+
+  // Fresnel helper
+  float fresnel(in vec2 uv, float rimWidth) {
+    vec2 centered = uv * 2.0 - 1.0;          // –1 .. 1
+    float dist     = 1.0 - length(centered);  // distance to edge
+    return smoothstep(0.0, rimWidth, dist);
+  }
+
+  float luma(in vec3 c) {                    // perceptual luma
+    return dot(c, vec3(0.299, 0.587, 0.114));
+  }
+
+  void main() {
+    /* ----------------------------------------------------------
+       1. Early-out checkerboard discard for a cheap 2× save
+    ---------------------------------------------------------- */
+    if (mod(gl_FragCoord.x + gl_FragCoord.y, 2.0) > 0.5) discard;
+
+    /* ----------------------------------------------------------
+       2. Silhouette mask (based on webcam luma)
+    ---------------------------------------------------------- */
+    vec4 webcamCol   = texture2D(webcamTexture, vUv);
+    float mask       = smoothstep(0.35, 0.65, luma(webcamCol.rgb)) * webcamCol.a;  // softer edges
+
+    /* ----------------------------------------------------------
+       3. Rim / nebula fill
+    ---------------------------------------------------------- */
+    float rim        = fresnel(vUv, 0.15);
+    vec3  rimCol     = rimColor * rim * (1.0 + mask * 1.5);
+
+    vec2  noiseUv    = vUv + vec2(time * 0.02, time * 0.01);
+    vec3  noiseCol   = texture2D(noiseTexture, noiseUv).rgb;
+    vec3  nebulaFill = mix(fillColor1, fillColor2, noiseCol.r)
+                       * (0.5 + noiseCol.g * 0.5);
+
+    vec3  inside     = mix(vec3(0.0), nebulaFill, mask * 0.9);
+
+    /* ----------------------------------------------------------
+       4. Compose & premultiply
+    ---------------------------------------------------------- */
+    vec3  finalRgb   = inside + rimCol;
+    float finalA     = opacityFactor
+                     * (mask + rim * 0.3)     // compensate checker discard
+                     * 1.85;
+
+    gl_FragColor     = vec4(finalRgb * finalA, clamp(finalA, 0.0, 1.0));
+  }
+`;
+
+// -----------------------------------------------------------------------------
+// Shader material
+// -----------------------------------------------------------------------------
+const shaderMaterial = new THREE.ShaderMaterial({
+  vertexShader,
+  fragmentShader,
+  uniforms: {
+    webcamTexture : { value: videoTexture },
+    noiseTexture  : { value: webGLAssets.noiseTexture },
+    rimColor      : { value: new THREE.Color().setHSL(SBNF_HUES_SCENE.orangeYellow / 360, 0.98, 0.63) },
+    fillColor1    : { value: new THREE.Color().setHSL(SBNF_HUES_SCENE.deepPurple   / 360, 0.56, 0.30) },
+    fillColor2    : { value: new THREE.Color().setHSL(SBNF_HUES_SCENE.lightLavender/ 360, 1.00, 0.50) },
+    opacityFactor : { value: 1.0 },
+    mirrorX_bool  : { value: settings.mirrorWebcam },
+    time          : { value: 0.0 },
+    resolution    : { value: new THREE.Vector2(canvas.width, canvas.height) },
+  },
+  transparent : true,
+  blending    : THREE.AdditiveBlending,
+  depthWrite  : false,
+});
+
           depthWrite: false,
         });
 
@@ -430,243 +425,119 @@
         webGLAssets.shaderMaterial = shaderMaterial;
       }
 
-<<<<<<< HEAD
-        // Grape particles setup
-        const GRAPE_COUNT = webGLAssets.GRAPE_COUNT!;
-        const grapePositions = new Float32Array(GRAPE_COUNT * 3);
-        const grapeColors = new Float32Array(GRAPE_COUNT * 3);
-        const grapeCurrentSizes = new Float32Array(GRAPE_COUNT);
-        const grapeTargetSizes = new Float32Array(GRAPE_COUNT);
-        const grapeLifetimes = new Float32Array(GRAPE_COUNT);
-        const grapeSpawnTimes = new Float32Array(GRAPE_COUNT);
-
-        for (let i = 0; i < GRAPE_COUNT; i++) {
-          grapeLifetimes[i] = 0;
-=======
-      // Initialize Grape Particles
-      if (webGLAssets.grapesData?.grapeGeometry && webGLAssets.grapesData.grapeBaseMaterial) {
-        const { GRAPE_PARTICLE_COUNT_PER_CLUSTER } = webGLAssets.grapesData;
-        const positions = new Float32Array(GRAPE_PARTICLE_COUNT_PER_CLUSTER! * 3);
-        const colors = new Float32Array(GRAPE_PARTICLE_COUNT_PER_CLUSTER! * 3);
-        const sizes = new Float32Array(GRAPE_PARTICLE_COUNT_PER_CLUSTER!); // For varying particle sizes
-
-        for (let i = 0; i < GRAPE_PARTICLE_COUNT_PER_CLUSTER!; i++) {
-          positions[i * 3 + 0] = (Math.random() - 0.5) * canvas.width; // Spread out initially (off-screen or random)
-          positions[i * 3 + 1] = (Math.random() - 0.5) * canvas.height;
-          positions[i * 3 + 2] = (Math.random() - 0.5) * 100; // Depth
->>>>>>> 1566a365
+// -----------------------------------------------------------------------------
+// Grape-particle setup  (merged Last-Stable ✚ master)
+// -----------------------------------------------------------------------------
+
+// 1. Ensure a grapesData container exists on webGLAssets
+webGLAssets.grapesData ??= {
+  /* runtime bookkeeping ---------------------------------------------------- */
+  activeGrapes:      [],          // live-grape metadata
+  nextGrapeId:       0,
+  lastGrapeSpawnTime: 0,
+  spawnCooldown:     150,         // ms between spawns
+  maxGrapes:         50,
+
+  /* GPU resources ---------------------------------------------------------- */
+  grapeGeometry:     new THREE.BufferGeometry(),
+  grapeBaseMaterial: new THREE.PointsMaterial({
+    size:            10,
+    vertexColors:    true,
+    transparent:     true,
+    opacity:         0.8,
+    blending:        THREE.AdditiveBlending,
+    sizeAttenuation: true,
+    depthWrite:      false,
+  }),
+
+  /* constants -------------------------------------------------------------- */
+  GRAPE_PARTICLE_COUNT_PER_CLUSTER: 200,
+};
+
+// 2. Create / (re)initialise GPU attribute buffers
+const COUNT = webGLAssets.grapesData.GRAPE_PARTICLE_COUNT_PER_CLUSTER;
+const positions   = new Float32Array(COUNT * 3);
+const colors      = new Float32Array(COUNT * 3);
+const sizes       = new Float32Array(COUNT);         // current size (GPU side)
+const lifetimes   = new Float32Array(COUNT);         // remaining lifetime (CPU side)
+const spawnTimes  = new Float32Array(COUNT);         // absolute spawn-time ms
+const targetSizes = new Float32Array(COUNT);         // size goal per pop
+
+for (let i = 0; i < COUNT; i++) {
+  // Start “dead”, scattered off-screen
+  positions[i * 3 + 0] = (Math.random() - 0.5) * canvas.width;
+  positions[i * 3 + 1] = (Math.random() - 0.5) * canvas.height;
+  positions[i * 3 + 2] = (Math.random() - 0.5) * 100;
+  lifetimes[i] = 0;
+  sizes[i]     = 0;
+}
+
+const g = webGLAssets.grapesData.grapeGeometry;
+g.setAttribute('position', new THREE.BufferAttribute(positions, 3));
+g.setAttribute('color',    new THREE.BufferAttribute(colors, 3));
+g.setAttribute('size',     new THREE.BufferAttribute(sizes, 1));
+
+// 3. Stash CPU-side arrays for update logic elsewhere
+Object.assign(webGLAssets, {
+  grapePositions:   positions,
+  grapeColors:      colors,
+  grapeCurrentSizes:sizes,
+  grapeTargetSizes: targetSizes,
+  grapeLifetimes:   lifetimes,
+  grapeSpawnTimes:  spawnTimes,
+});
+
         }
         webGLAssets.grapesData.grapeGeometry.setAttribute('position', new THREE.BufferAttribute(positions, 3));
         webGLAssets.grapesData.grapeGeometry.setAttribute('color', new THREE.BufferAttribute(colors, 3));
         webGLAssets.grapesData.grapeGeometry.setAttribute('size', new THREE.BufferAttribute(sizes, 1));
 
-<<<<<<< HEAD
-        const grapeGeometry = new THREE.BufferGeometry();
-        grapeGeometry.setAttribute('position', new THREE.BufferAttribute(grapePositions, 3));
-        grapeGeometry.setAttribute('color', new THREE.BufferAttribute(grapeColors, 3));
-        grapeGeometry.setAttribute('size', new THREE.BufferAttribute(grapeCurrentSizes, 1));
-
-        const grapeMaterial = new THREE.PointsMaterial({
-          vertexColors: true,
-          transparent: true,
-          blending: THREE.AdditiveBlending,
-          depthWrite: false,
-          sizeAttenuation: true,
-        });
-
-        const grapes = new THREE.Points(grapeGeometry, grapeMaterial);
-        scene.add(grapes);
-        webGLAssets.grapes = grapes;
-        webGLAssets.grapeGeometry = grapeGeometry;
-        webGLAssets.grapeMaterial = grapeMaterial;
-        webGLAssets.grapePositions = grapePositions;
-        webGLAssets.grapeColors = grapeColors;
-        webGLAssets.grapeTargetSizes = grapeTargetSizes;
-        webGLAssets.grapeCurrentSizes = grapeCurrentSizes;
-        webGLAssets.grapeLifetimes = grapeLifetimes;
-        webGLAssets.grapeSpawnTimes = grapeSpawnTimes;
-      } else {
-        webGLAssets.bgColor = new THREE.Color().setHSL(SBNF_HUES_SCENE.deepPurple / 360, 0.56, 0.47);
-      }
-      return webGLAssets as WebGLSceneAssets;
-    },
-    drawWebGL: ({ renderer, scene, camera, audioData, settings, webGLAssets, webcamElement, canvasWidth, canvasHeight }) => {
-      if (!webGLAssets) {
-        renderer?.setClearColor(0x000000, 0);
-        return;
-      }
-
-      const { planeMesh, shaderMaterial, videoTexture, bgColor,
-              grapes, grapeGeometry, grapeMaterial, grapePositions, grapeColors, grapeTargetSizes, grapeCurrentSizes,
-              grapeLifetimes, grapeSpawnTimes, GRAPE_COUNT, tempColor, vinesData,
-              lastFrameTimeWebGL: lastTime = performance.now()
-       } = webGLAssets as any;
-
-      const currentTime = performance.now();
-      const deltaTime = (currentTime - lastTime) / 1000.0;
-      webGLAssets.lastFrameTimeWebGL = currentTime;
-
-      if (shaderMaterial) {
-        shaderMaterial.uniforms.u_time.value = currentTime * 0.001;
-        shaderMaterial.uniforms.u_resolution.value.set(canvasWidth, canvasHeight);
-      }
-
-      if (planeMesh && shaderMaterial && videoTexture && settings.showWebcam && webcamElement && webcamElement.readyState >= webcamElement.HAVE_ENOUGH_DATA) {
-        renderer?.setClearAlpha(0.0);
-        renderer?.setClearColor(0x000000, 0.0);
-
-        if (videoTexture.image !== webcamElement) videoTexture.image = webcamElement;
-        videoTexture.needsUpdate = true;
-        shaderMaterial.uniforms.u_mirrorX.value = settings.mirrorWebcam;
-
-        const baseOpacity = settings.brightCap * (0.7 + audioData.rms * 0.5);
-        shaderMaterial.uniforms.u_opacityFactor.value = Math.min(1.0, baseOpacity);
-
-        const hueTimeShiftSilhouette = (currentTime / 15000) * 360;
-        shaderMaterial.uniforms.u_rimColor.value.setHSL(((SBNF_HUES_SCENE.orangeYellow + hueTimeShiftSilhouette) % 360) / 360, 0.98, 0.63 + audioData.trebleEnergy * 0.1);
-        shaderMaterial.uniforms.u_fillColor1.value.setHSL(((SBNF_HUES_SCENE.deepPurple + hueTimeShiftSilhouette * 0.8) % 360) / 360, 0.56, 0.3 + audioData.bassEnergy * 0.2);
-        shaderMaterial.uniforms.u_fillColor2.value.setHSL(((SBNF_HUES_SCENE.lightLavender + hueTimeShiftSilhouette * 1.2) % 360) / 360, 1.0, 0.5 + audioData.midEnergy * 0.2);
-
-        if (webGLAssets.lastCanvasWidth !== canvasWidth || webGLAssets.lastCanvasHeight !== canvasHeight) {
-          if (planeMesh.geometry) planeMesh.geometry.dispose();
-          planeMesh.geometry = new THREE.PlaneGeometry(canvasWidth, canvasHeight);
-          webGLAssets.lastCanvasWidth = canvasWidth;
-          webGLAssets.lastCanvasHeight = canvasHeight;
-          if (camera instanceof THREE.OrthographicCamera) {
-            camera.left = canvasWidth / -2; camera.right = canvasWidth / 2;
-            camera.top = canvasHeight / 2; camera.bottom = canvasHeight / -2;
-            camera.updateProjectionMatrix();
-          }
-        }
-        planeMesh.visible = true;
-      } else {
-        if (planeMesh) planeMesh.visible = false;
-        if (bgColor && renderer) {
-             renderer.setClearColor((bgColor as THREE.Color).getHex(), 1);
-        }
-      }
-
-      if (grapes && grapeLifetimes && grapePositions && grapeColors && grapeCurrentSizes && grapeTargetSizes && grapeSpawnTimes && tempColor && GRAPE_COUNT && vinesData) {
-        const beatCooldown = 250;
-        let spawnedThisFrameGrapes = 0;
-        const maxSpawnPerBeatGrapes = Math.floor(GRAPE_COUNT * 0.10);
-
-        if (audioData.beat && (currentTime - (webGLAssets.lastGrapeSpawnTime || 0) > beatCooldown) && spawnedThisFrameGrapes < maxSpawnPerBeatGrapes) {
-            webGLAssets.lastGrapeSpawnTime = currentTime;
-            let grapesToSpawnCount = Math.floor(GRAPE_COUNT * (0.03 + audioData.bassEnergy * 0.15));
-            grapesToSpawnCount = Math.min(grapesToSpawnCount, GRAPE_COUNT, maxSpawnPerBeatGrapes - spawnedThisFrameGrapes);
-
-            for (let i = 0; i < GRAPE_COUNT && spawnedThisFrameGrapes < grapesToSpawnCount; i++) {
-                if (grapeLifetimes[i] <= 0) {
-                    const pIdx = i * 3;
-                    grapePositions[pIdx] = (Math.random() - 0.5) * canvasWidth * 0.6;
-                    grapePositions[pIdx + 1] = (Math.random() - 0.5) * canvasHeight * 0.6;
-                    grapePositions[pIdx + 2] = (Math.random() - 0.5) * 100;
-
-                    const initialLifetime = 1.5 + Math.random() * 1.5;
-                    grapeLifetimes[i] = initialLifetime;
-                    grapeSpawnTimes[i] = currentTime;
-
-                    const [r,g,bVal] = hslToRgb(SBNF_HUES_SCENE.lightLavender, 100, 70 + Math.random() * 20);
-                    grapeColors[pIdx] = r; grapeColors[pIdx + 1] = g; grapeColors[pIdx + 2] = bVal;
-
-                    grapeTargetSizes[i] = (10 + audioData.bassEnergy * 30 + Math.random() * 8) * Math.max(0.3, settings.brightCap);
-                    grapeCurrentSizes[i] = 0.1;
-                    spawnedThisFrameGrapes++;
-                }
-            }
-        }
-        for (let i = 0; i < GRAPE_COUNT; i++) {
-            const pIdx = i * 3;
-            if (grapeLifetimes[i] > 0) {
-                grapeLifetimes[i] -= deltaTime;
-
-                const ageMs = (currentTime - grapeSpawnTimes[i]);
-                // Use the initial lifetime for ratio calculation to prevent division by diminishing lifetime
-                const initialLifetimeForRatio = (grapeSpawnTimes[i] + grapeLifetimes[i] * 1000) - grapeSpawnTimes[i]; // approx initial lifetime in ms
-                const lifeRatio = Math.max(0, Math.min(1, ageMs / (initialLifetimeForRatio + 0.01)));
-
-
-                const startHue = SBNF_HUES_SCENE.lightLavender; const endHue = SBNF_HUES_SCENE.orangeRed;
-                const currentHue = startHue + (endHue - startHue) * lifeRatio;
-                const [r,g,bVal] = hslToRgb(currentHue, 100, 55 + (1 - lifeRatio) * 35);
-                grapeColors[pIdx] = r; grapeColors[pIdx + 1] = g; grapeColors[pIdx + 2] = bVal;
-
-                const popDurationMs = 300;
-                if (ageMs < popDurationMs) {
-                    grapeCurrentSizes[i] = Math.min(grapeTargetSizes[i], (ageMs / popDurationMs) * grapeTargetSizes[i]);
-                } else {
-                    const remainingLifetimeRatio = Math.max(0, grapeLifetimes[i] / ((initialLifetimeForRatio/1000) - (popDurationMs / 1000) + 0.01));
-                    grapeCurrentSizes[i] = grapeTargetSizes[i] * Math.pow(remainingLifetimeRatio, 1.5);
-                }
-                grapeCurrentSizes[i] = Math.max(0.1, grapeCurrentSizes[i]);
-
-                if (grapeLifetimes[i] <= 0) {
-                    grapeCurrentSizes[i] = 0;
-                }
-            } else {
-                 grapeCurrentSizes[i] = 0;
-            }
-        }
-        if (grapeGeometry && grapeGeometry.attributes) {
-          if(grapeGeometry.attributes.position) (grapeGeometry.attributes.position as THREE.BufferAttribute).needsUpdate = true;
-          if(grapeGeometry.attributes.color) (grapeGeometry.attributes.color as THREE.BufferAttribute).needsUpdate = true;
-          if(grapeGeometry.attributes.size) (grapeGeometry.attributes.size as THREE.BufferAttribute).needsUpdate = true;
-        }
-        if(grapeMaterial) {
-          grapeMaterial.needsUpdate = true;
-          grapeMaterial.size = 2.0 + audioData.rms * 3; // Dynamic size for all grapes
-=======
-        const grapeParticles = new THREE.Points(webGLAssets.grapesData.grapeGeometry, webGLAssets.grapesData.grapeBaseMaterial);
-        scene.add(grapeParticles);
-        webGLAssets.grapesData.mesh = grapeParticles; // Store the Points object
-      }
-
-
-      return webGLAssets as WebGLSceneAssets;
-    },
-    drawWebGL: ({ renderer, audioData, settings, webGLAssets, canvasWidth, canvasHeight, webcamElement }) => {
-      const currentTime = performance.now();
-      const scene = webGLAssets.scene as THREE.Scene;
-      const camera = webGLAssets.camera as THREE.OrthographicCamera;
-
-      // Handle canvas resize for planeMesh
-      if ((canvasWidth !== webGLAssets.lastCanvasWidth || canvasHeight !== webGLAssets.lastCanvasHeight) && webGLAssets.planeMesh) {
-        webGLAssets.planeMesh.geometry.dispose();
-        webGLAssets.planeMesh.geometry = new THREE.PlaneGeometry(canvasWidth, canvasHeight);
-        webGLAssets.lastCanvasWidth = canvasWidth;
-        webGLAssets.lastCanvasHeight = canvasHeight;
-      }
-
-
-      if (webGLAssets.shaderMaterial) {
-        webGLAssets.shaderMaterial.uniforms.time.value = currentTime * 0.0005;
-        webGLAssets.shaderMaterial.uniforms.opacityFactor.value = settings.brightCap * (0.5 + audioData.rms * 0.5);
-        webGLAssets.shaderMaterial.uniforms.mirrorX_bool.value = settings.mirrorWebcam;
-        webGLAssets.shaderMaterial.uniforms.resolution.value.set(canvasWidth, canvasHeight);
-
-        const baseSBNFHue = SBNF_HUES_SCENE.deepPurple / 360; // SBNF Deep Purple
-        const timeHueShift = Math.sin(currentTime * 0.0002) * 0.1;
-
-        webGLAssets.shaderMaterial.uniforms.rimColor.value.setHSL(
-          (SBNF_HUES_SCENE.lightLavender / 360 + timeHueShift + audioData.trebleEnergy * 0.1) % 1,
-          0.8 + audioData.trebleEnergy * 0.2,
-          0.6 + audioData.midEnergy * 0.15
-        );
-        webGLAssets.shaderMaterial.uniforms.fillColor1.value.setHSL(
-          (baseSBNFHue + timeHueShift * 1.2 + audioData.bassEnergy * 0.05) % 1,
-          0.7 + audioData.bassEnergy * 0.15,
-          0.35 + audioData.rms * 0.2
-        );
-        webGLAssets.shaderMaterial.uniforms.fillColor2.value.setHSL(
-          (SBNF_HUES_SCENE.tronBlue / 360 + timeHueShift * 0.8 - audioData.midEnergy * 0.05) % 1,
-          0.75 + audioData.midEnergy * 0.2,
-          0.4 + audioData.rms * 0.25
-        );
-
-        if (webGLAssets.videoTexture && webcamElement && webcamElement.readyState === webcamElement.HAVE_ENOUGH_DATA) {
-          webGLAssets.videoTexture.needsUpdate = true;
->>>>>>> 1566a365
+/* -------------------------------------------------------------------------- */
+/*  🍇  Grape-particle mesh creation – merged (Last-Stable ✚ master)          */
+/* -------------------------------------------------------------------------- */
+
+//
+//  The geometry, material and CPU-side buffers were initialised a few lines
+//  above (see previous merge).  Here we only have to build the THREE.Points
+//  instance once and keep a reference to it.
+//
+
+if (
+  webGLAssets.grapesData?.grapeGeometry &&
+  webGLAssets.grapesData?.grapeBaseMaterial &&
+  !webGLAssets.grapesData.mesh               // create exactly once
+) {
+  const grapes = new THREE.Points(
+    webGLAssets.grapesData.grapeGeometry,
+    webGLAssets.grapesData.grapeBaseMaterial,
+  );
+
+  scene.add(grapes);
+
+  // Modern handle (used elsewhere in master branch)
+  webGLAssets.grapesData.mesh = grapes;
+
+  // Legacy handles retained for code that still expects them (stable branch)
+  webGLAssets.grapes          = grapes;
+  webGLAssets.grapeGeometry   = webGLAssets.grapesData.grapeGeometry;
+  webGLAssets.grapeMaterial   = webGLAssets.grapesData.grapeBaseMaterial;
+}
+
+/* ---------- fallback background colour if no webcam initialised ---------- */
+
+if (
+  !webcamElement ||
+  webcamElement.readyState < HTMLMediaElement.HAVE_METADATA
+) {
+  webGLAssets.bgColor = new THREE.Color().setHSL(
+    SBNF_HUES_SCENE.deepPurple / 360,
+    0.56,
+    0.47,
+  );
+}
+
+return webGLAssets as WebGLSceneAssets;
+
         }
       } else {
          // Fallback if webcam/shader material didn't initialize: clear to SBNF Purple
@@ -674,233 +545,166 @@
         renderer.clear();
       }
 
-<<<<<<< HEAD
-      // Vine drawing logic (data updated here, drawn on overlay canvas)
-      if (vinesData && vinesData.activeVines) {
-        const { activeVines, nextVineId, spawnCooldown, maxVines } = vinesData;
-        let { lastSpawnTime } = vinesData;
-
-        const midEnergyThreshold = 0.3;
-        const time = currentTime * 0.001;
-
-        if (audioData.midEnergy > midEnergyThreshold && currentTime - lastSpawnTime > spawnCooldown && activeVines.length < maxVines) {
-          vinesData.lastSpawnTime = currentTime;
-          const newVine: ProceduralVine = {
-            id: nextVineId,
-            points: [],
-            color: `hsl(${SBNF_HUES_SCENE.lightLavender + Math.random() * 30 - 15}, 80%, 70%)`,
-            opacity: 0.8 + Math.random() * 0.2,
-            currentLength: 0,
-            maxLength: 50 + Math.random() * 100,
-            spawnTime: currentTime,
-            lifetime: 3000 + Math.random() * 3000, // 3-6 seconds
-            thickness: 1 + Math.random() * 2,
-            curlFactor: 0.5 + Math.random() * 1.0,
-            angle: Math.random() * Math.PI * 2,
-          };
-          const edge = Math.floor(Math.random() * 4);
-          let startX, startY;
-          if (edge === 0) { startX = 0; startY = Math.random() * canvasHeight; } // Left
-          else if (edge === 1) { startX = canvasWidth; startY = Math.random() * canvasHeight; } // Right
-          else if (edge === 2) { startX = Math.random() * canvasWidth; startY = 0; } // Top
-          else { startX = Math.random() * canvasWidth; startY = canvasHeight; } // Bottom
-          newVine.points.push({ x: startX, y: startY });
-
-          activeVines.push(newVine);
-          vinesData.nextVineId++;
-=======
-      // Vine logic (from previous implementation, ensure it draws on overlay canvas)
-      const vinesData = webGLAssets.vinesData;
-      if (vinesData && vinesData.activeVines) { // Check if activeVines is defined
-        const { activeVines, spawnCooldown, maxVines } = vinesData;
-        if (audioData.midEnergy > 0.3 && (currentTime - vinesData.lastSpawnTime > spawnCooldown) && activeVines.length < maxVines) {
-          vinesData.lastSpawnTime = currentTime;
-          vinesData.nextVineId++;
-          const edge = Math.floor(Math.random() * 4);
-          let sx = 0, sy = 0;
-          let startAngle = 0;
-          if (edge === 0) { sx = -canvasWidth / 2; sy = Math.random() * canvasHeight - canvasHeight / 2; startAngle = 0; } // Left
-          else if (edge === 1) { sx = canvasWidth / 2; sy = Math.random() * canvasHeight - canvasHeight / 2; startAngle = Math.PI; } // Right
-          else if (edge === 2) { sx = Math.random() * canvasWidth - canvasWidth / 2; sy = -canvasHeight / 2; startAngle = Math.PI / 2; } // Bottom
-          else { sx = Math.random() * canvasWidth - canvasWidth / 2; sy = canvasHeight / 2; startAngle = -Math.PI / 2; } // Top
-
-          activeVines.push({
-            id: vinesData.nextVineId,
-            points: [{ x: sx, y: sy }],
-            color: `hsla(${(SBNF_HUES_SCENE.lightLavender + Math.random() * 40 - 20)}, 80%, 70%, 0.7)`,
-            opacity: 0.6 + Math.random() * 0.3,
-            currentLength: 0,
-            maxLength: 60 + Math.random() * 120, // Segments
-            spawnTime: currentTime,
-            lifetime: 4000 + Math.random() * 5000, // ms
-            thickness: 1.5 + Math.random() * 2,
-            curlFactor: 0.04 + Math.random() * 0.08,
-            angle: startAngle + (Math.random() - 0.5) * (Math.PI / 3.5),
-            speed: 0.6 + Math.random() * 1.2,
-            startX: sx,
-            startY: sy,
-          });
->>>>>>> 1566a365
+// -----------------------------------------------------------------------------
+//  🌿  Procedural-vine spawning  (merged)
+// -----------------------------------------------------------------------------
+const vinesData = webGLAssets.vinesData;
+
+if (vinesData && vinesData.activeVines) {
+  const { activeVines, spawnCooldown, maxVines } = vinesData;
+
+  // Spawn only when mid-band energy is strong enough and cooldown elapsed
+  if (
+    audioData.midEnergy > 0.3 &&
+    currentTime - vinesData.lastSpawnTime > spawnCooldown &&
+    activeVines.length < maxVines
+  ) {
+    vinesData.lastSpawnTime = currentTime;
+
+    /* ------------------------------------------------------------ *
+     *  Choose an edge to sprout from                               *
+     * ------------------------------------------------------------ */
+    const edge = Math.floor(Math.random() * 4);
+    let startX = 0,
+      startY = 0,
+      startAngle = 0;
+
+    if (edge === 0) {
+      // Left
+      startX = 0;
+      startY = Math.random() * canvasHeight;
+      startAngle = 0;
+    } else if (edge === 1) {
+      // Right
+      startX = canvasWidth;
+      startY = Math.random() * canvasHeight;
+      startAngle = Math.PI;
+    } else if (edge === 2) {
+      // Top
+      startX = Math.random() * canvasWidth;
+      startY = 0;
+      startAngle = Math.PI / 2;
+    } else {
+      // Bottom
+      startX = Math.random() * canvasWidth;
+      startY = canvasHeight;
+      startAngle = -Math.PI / 2;
+    }
+
+    /* ------------------------------------------------------------ *
+     *  Build the new vine object (union of both code paths)        *
+     * ------------------------------------------------------------ */
+    const newVine: ProceduralVine = {
+      id: ++vinesData.nextVineId,
+      points: [{ x: startX, y: startY }],
+      color: `hsla(${
+        SBNF_HUES_SCENE.lightLavender + Math.random() * 40 - 20
+      }, 80%, 70%, 0.7)`,
+      opacity: 0.6 + Math.random() * 0.3,
+      currentLength: 0,
+      maxLength: 60 + Math.random() * 120,          // total segments
+      spawnTime: currentTime,
+      lifetime: 4000 + Math.random() * 5000,        // ms
+      thickness: 1.5 + Math.random() * 2,
+      curlFactor: 0.04 + Math.random() * 0.08,
+      angle: startAngle + (Math.random() - 0.5) * (Math.PI / 3.5),
+      speed: 0.6 + Math.random() * 1.2,             // used by master update loop
+      startX,                                       // retained for completeness
+      startY,
+    };
+
+    activeVines.push(newVine);
+  }
+}
+
         }
 
         for (let i = activeVines.length - 1; i >= 0; i--) {
           const vine = activeVines[i];
-<<<<<<< HEAD
-          if (currentTime - vine.spawnTime > vine.lifetime || vine.opacity <= 0.01) {
-            activeVines.splice(i, 1);
-            continue;
-          }
-
-          vine.opacity = Math.max(0, 1 - (currentTime - vine.spawnTime) / vine.lifetime);
-
-          if (vine.currentLength < vine.maxLength) {
-            const lastPoint = vine.points[vine.points.length - 1];
-            const angleChange = (Math.sin(time * vine.curlFactor + vine.id * 0.5) + Math.sin(time * 0.3 + vine.id)) * 0.15; // More complex curl
-            vine.angle += angleChange;
-            const growSpeed = 2 + audioData.midEnergy * 3;
-            const newX = lastPoint.x + Math.cos(vine.angle) * growSpeed;
-            const newY = lastPoint.y + Math.sin(vine.angle) * growSpeed;
-
-            if (newX > 0 && newX < canvasWidth && newY > 0 && newY < canvasHeight) { // Keep within bounds
-                 vine.points.push({ x: newX, y: newY });
-                 vine.currentLength++;
-            } else { // Stop growing if it hits an edge
-                vine.currentLength = vine.maxLength;
-            }
-          }
-        }
+// -----------------------------------------------------------------------------
+//  🌿 Vine grow / fade update  (merged)
+// -----------------------------------------------------------------------------
+if (vinesData && vinesData.activeVines) {
+  const { activeVines } = vinesData;
+
+  for (let i = activeVines.length - 1; i >= 0; i--) {
+    const vine = activeVines[i];
+    const age        = currentTime - vine.spawnTime;
+    const lifeRatio  = age / vine.lifetime;
+
+    /* -------------------------------------------------- *
+     *  Cull old or invisible vines                       *
+     * -------------------------------------------------- */
+    if (lifeRatio >= 1 || vine.opacity <= 0.01) {
+      activeVines.splice(i, 1);
+      continue;
+    }
+
+    /* -------------------------------------------------- *
+     *  Opacity fades out over lifetime (linear-ish)      *
+     * -------------------------------------------------- */
+    vine.opacity = (1.0 - lifeRatio) * 0.9; // 0.9 keeps them slightly brighter
+
+    /* -------------------------------------------------- *
+     *  Grow the spline while we still can                *
+     * -------------------------------------------------- */
+    if (vine.currentLength < vine.maxLength) {
+      const last = vine.points[vine.points.length - 1];
+
+      // ✨ Blend both curvature formulas from the two branches
+      const t = currentTime * 0.001;
+      const angleChange =
+        (Math.sin(t * vine.curlFactor + vine.id * 0.5) +
+         Math.sin(t * 0.3 + vine.id) +
+         Math.sin(t * 1.1 * vine.curlFactor + vine.id) +
+         Math.sin(t * 2.1 * vine.curlFactor + vine.id * 0.3)) *
+        0.09;          // scaled down so motion isn’t too wild
+
+      vine.angle += angleChange;
+
+      const segLen =
+        // use .speed if it exists (master), else fall back to stable’s growSpeed
+        (vine.speed ?? (2 + audioData.midEnergy * 3)) *
+        (1 + audioData.midEnergy * 0.5);
+
+      const newX = last.x + Math.cos(vine.angle) * segLen;
+      const newY = last.y + Math.sin(vine.angle) * segLen;
+
+      // Keep the vine inside the view-box.  Comment this block out if you
+      // prefer the “trail off-screen” behaviour from *master*.
+      if (newX >= 0 && newX <= canvasWidth && newY >= 0 && newY <= canvasHeight) {
+        vine.points.push({ x: newX, y: newY });
+        vine.currentLength++;
+      } else {
+        vine.currentLength = vine.maxLength; // stop further growth
       }
-    },
-    cleanupWebGL: (webGLAssets) => {
-      if (webGLAssets) {
-        if (webGLAssets.videoTexture) (webGLAssets.videoTexture as THREE.VideoTexture).dispose();
-        if (webGLAssets.planeMesh?.geometry) (webGLAssets.planeMesh.geometry as THREE.PlaneGeometry).dispose();
-        if (webGLAssets.shaderMaterial) (webGLAssets.shaderMaterial as THREE.ShaderMaterial).dispose();
-        if (webGLAssets.noiseTexture) (webGLAssets.noiseTexture as THREE.DataTexture).dispose();
-
-        if (webGLAssets.grapeGeometry) (webGLAssets.grapeGeometry as THREE.BufferGeometry).dispose();
-        if (webGLAssets.grapeMaterial) (webGLAssets.grapeMaterial as THREE.PointsMaterial).dispose();
-        if (webGLAssets.grapes && webGLAssets.scene) (webGLAssets.scene as THREE.Scene).remove(webGLAssets.grapes as THREE.Points);
-
-        if (webGLAssets.vinesData) (webGLAssets.vinesData as any).activeVines = [];
-=======
-          const age = currentTime - vine.spawnTime;
-          if (age > vine.lifetime || vine.opacity <= 0.01) {
-            activeVines.splice(i, 1);
-            continue;
-          }
-          vine.opacity = (1.0 - age / vine.lifetime) * (0.6 + Math.random() * 0.3);
-          if (vine.currentLength < vine.maxLength) {
-            const lastPoint = vine.points[vine.points.length - 1];
-            const angleChange = (Math.sin(currentTime * 0.0011 * vine.curlFactor + vine.id) + Math.sin(currentTime * 0.0021 * vine.curlFactor + vine.id * 0.3)) * 0.18 * (audioData.rms * 0.5 + 0.2);
-            vine.angle += angleChange;
-
-            const segmentLength = vine.speed * (1 + audioData.midEnergy * 1.5);
-            const newX = lastPoint.x + Math.cos(vine.angle) * segmentLength;
-            const newY = lastPoint.y + Math.sin(vine.angle) * segmentLength;
-            // Keep vines somewhat within view, or let them trail off? For now, let them trail.
-            vine.points.push({ x: newX, y: newY });
-            vine.currentLength++;
-          }
-        }
-      }
-
-       // Grape spawning and animation logic
-       const grapesData = webGLAssets.grapesData;
-       if (grapesData && grapesData.mesh && grapesData.grapeGeometry) {
-         const { activeGrapes, spawnCooldown, maxGrapes, GRAPE_PARTICLE_COUNT_PER_CLUSTER } = grapesData;
-         const positions = grapesData.grapeGeometry.attributes.position.array as Float32Array;
-         const colors = grapesData.grapeGeometry.attributes.color.array as Float32Array;
-         const sizes = grapesData.grapeGeometry.attributes.size.array as Float32Array;
-         const lifetimes = (webGLAssets.lifetimesGrapes = webGLAssets.lifetimesGrapes || new Float32Array(GRAPE_PARTICLE_COUNT_PER_CLUSTER!));
-         const spawnTimes = (webGLAssets.spawnTimesGrapes = webGLAssets.spawnTimesGrapes || new Float32Array(GRAPE_PARTICLE_COUNT_PER_CLUSTER!));
-         const initialScales = (webGLAssets.initialScalesGrapes = webGLAssets.initialScalesGrapes || new Float32Array(GRAPE_PARTICLE_COUNT_PER_CLUSTER!));
-         const targetScales = (webGLAssets.targetScalesGrapes = webGLAssets.targetScalesGrapes || new Float32Array(GRAPE_PARTICLE_COUNT_PER_CLUSTER!));
-         const initialHues = (webGLAssets.initialHuesGrapes = webGLAssets.initialHuesGrapes || new Float32Array(GRAPE_PARTICLE_COUNT_PER_CLUSTER!));
-         const targetHues = (webGLAssets.targetHuesGrapes = webGLAssets.targetHuesGrapes || new Float32Array(GRAPE_PARTICLE_COUNT_PER_CLUSTER!));
-
-         let liveGrapeCount = 0;
-         for(let k=0; k < GRAPE_PARTICLE_COUNT_PER_CLUSTER!; ++k) {
-            if(lifetimes[k] > 0) liveGrapeCount++;
-         }
-
-         if (audioData.beat && (currentTime - grapesData.lastGrapeSpawnTime > spawnCooldown)) {
-           grapesData.lastGrapeSpawnTime = currentTime;
-           const numToSpawn = 5 + Math.floor(audioData.bassEnergy * 15);
-           let spawnedThisBeat = 0;
-
-           for (let k = 0; k < GRAPE_PARTICLE_COUNT_PER_CLUSTER! && spawnedThisBeat < numToSpawn; k++) {
-             if (lifetimes[k] <= 0) { // Find a "dead" particle
-               lifetimes[k] = 1.5 + Math.random() * 1.5; // seconds
-               spawnTimes[k] = currentTime;
-               initialScales[k] = 5 + audioData.bassEnergy * 20; // Initial size
-               targetScales[k] = initialScales[k] * (0.2 + Math.random() * 0.4); // Target size for "pop"
-
-               positions[k * 3 + 0] = (Math.random() - 0.5) * canvasWidth * 0.7;
-               positions[k * 3 + 1] = (Math.random() - 0.5) * canvasHeight * 0.7;
-               positions[k * 3 + 2] = (Math.random() - 0.5) * 20; // Slight depth variation
-
-               initialHues[k] = SBNF_HUES_SCENE.lightLavender / 360;
-               targetHues[k] = SBNF_HUES_SCENE.orangeRed / 360;
-
-               spawnedThisBeat++;
-               liveGrapeCount++;
-             }
-           }
-         }
-
-         for (let k = 0; k < GRAPE_PARTICLE_COUNT_PER_CLUSTER!; k++) {
-           if (lifetimes[k] > 0) {
-             const age = currentTime - spawnTimes[k];
-             const lifeRatio = Math.min(1, age / (lifetimes[k]*1000)); // lifetime is in sec
-
-             if (lifeRatio >= 1) {
-               lifetimes[k] = 0; // Mark as dead
-               sizes[k] = 0; // Hide
-               continue;
-             }
-
-             // "Ripening" color
-             const currentHue = initialHues[k] + (targetHues[k] - initialHues[k]) * lifeRatio;
-             const grapeColor = new THREE.Color().setHSL(currentHue, 0.85, 0.6 + (1.0-lifeRatio) * 0.15);
-             colors[k * 3 + 0] = grapeColor.r;
-             colors[k * 3 + 1] = grapeColor.g;
-             colors[k * 3 + 2] = grapeColor.b;
-
-             // Size "Pop" animation
-             const scaleProgress = Math.sin(lifeRatio * Math.PI); // Pop in and out
-             sizes[k] = initialScales[k] * scaleProgress * (1 + audioData.rms * 0.3) * settings.brightCap;
-
-             lifetimes[k] -= (currentTime - (webGLAssets.lastGrapeUpdateTime || currentTime)) / 1000; // Decrement lifetime in seconds
-           } else {
-             sizes[k] = 0; // Ensure dead particles are not visible
-           }
-         }
-         webGLAssets.lastGrapeUpdateTime = currentTime;
-
-         grapesData.grapeGeometry.attributes.position.needsUpdate = true;
-         grapesData.grapeGeometry.attributes.color.needsUpdate = true;
-         grapesData.grapeGeometry.attributes.size.needsUpdate = true;
-       }
-    },
-    cleanupWebGL: (webGLAssets) => {
-      if (webGLAssets.videoTexture) webGLAssets.videoTexture.dispose();
-      if (webGLAssets.planeMesh) {
-        if (webGLAssets.planeMesh.geometry) webGLAssets.planeMesh.geometry.dispose();
-        if (webGLAssets.planeMesh.material) (webGLAssets.planeMesh.material as THREE.ShaderMaterial).dispose(); // Cast to ShaderMaterial
-      }
-      if (webGLAssets.shaderMaterial) webGLAssets.shaderMaterial.dispose();
-      if (webGLAssets.noiseTexture) webGLAssets.noiseTexture.dispose();
-
-      // Cleanup grapes
-      if (webGLAssets.grapesData) {
-        if (webGLAssets.grapesData.mesh) {
-          webGLAssets.scene?.remove(webGLAssets.grapesData.mesh);
-        }
-        if (webGLAssets.grapesData.grapeGeometry) webGLAssets.grapesData.grapeGeometry.dispose();
-        if (webGLAssets.grapesData.grapeBaseMaterial) webGLAssets.grapesData.grapeBaseMaterial.dispose();
-        webGLAssets.grapesData.activeGrapes = [];
->>>>>>> 1566a365
+    }
+  }
+}
+
+// -----------------------------------------------------------------------------
+//  🍇  Grape-particle clean-up  (same for both branches)
+// -----------------------------------------------------------------------------
+if (webGLAssets.grapesData) {
+  if (webGLAssets.grapesData.mesh)   webGLAssets.scene?.remove(webGLAssets.grapesData.mesh);
+  if (webGLAssets.grapesData.grapeGeometry)     webGLAssets.grapesData.grapeGeometry.dispose();
+  if (webGLAssets.grapesData.grapeBaseMaterial) webGLAssets.grapesData.grapeBaseMaterial.dispose();
+  webGLAssets.grapesData.activeGrapes = [];
+}
+
+// -----------------------------------------------------------------------------
+//  🧹  Generic WebGL asset disposal
+// -----------------------------------------------------------------------------
+if (webGLAssets.videoTexture)        webGLAssets.videoTexture.dispose();
+if (webGLAssets.planeMesh?.geometry) webGLAssets.planeMesh.geometry.dispose();
+if (webGLAssets.planeMesh?.material)
+  (webGLAssets.planeMesh.material as THREE.ShaderMaterial).dispose();
+if (webGLAssets.shaderMaterial)      webGLAssets.shaderMaterial.dispose();
+if (webGLAssets.noiseTexture)        webGLAssets.noiseTexture.dispose();
+
+// Vines array reset so future draws start fresh
+if (webGLAssets.vinesData) webGLAssets.vinesData.activeVines = [];
+
       }
       // Vines are 2D, handled by overlay canvas, no specific WebGL cleanup here for them.
     },
@@ -909,199 +713,134 @@
     id: 'echoing_shapes',
     name: 'Echoing Shapes',
     displayLabel: 'ECHO',
-<<<<<<< HEAD
-    rendererType: 'webgl',
-    thumbnailUrl: 'https://placehold.co/120x80/FF441A/FFECDA.png?text=ECHO&font=poppins', // SBNF Orange-Red BG, Cream Text
-    dataAiHint: 'glowing orbs abstract shapes',
-=======
-    rendererType: 'webgl', // Changed to WebGL
-    dataAiHint: 'geometric shapes audio pulse',
-    thumbnailUrl: `https://placehold.co/80x60/${SBNF_HUES_SCENE.black.toString(16)}/${SBNF_HUES_SCENE.orangeYellow.toString(16)}.png`,
->>>>>>> 1566a365
+rendererType: 'webgl',
+dataAiHint: 'glowing geometric shapes audio pulse',
+thumbnailUrl: `https://placehold.co/80x60/${SBNF_HUES_SCENE.black.toString(16)}/${SBNF_HUES_SCENE.orangeYellow.toString(16)}.png`, // SBNF Black BG, Orange-Yellow text
+
     initWebGL: (canvas, settings) => {
       const scene = new THREE.Scene();
       const camera = new THREE.OrthographicCamera(canvas.width / -2, canvas.width / 2, canvas.height / 2, canvas.height / -2, 1, 1000);
       camera.position.z = 10;
 
-<<<<<<< HEAD
-      const webGLAssets: Partial<WebGLSceneAssets> & {
-        starfieldMesh?: THREE.Mesh;
-        starfieldMaterial?: THREE.ShaderMaterial;
-        circleInstancedMesh?: THREE.InstancedMesh;
-        squareInstancedMesh?: THREE.InstancedMesh;
-        triangleInstancedMesh?: THREE.InstancedMesh;
-        activeInstances?: any[];
-        MAX_SHAPE_INSTANCES?: number;
-        dummy?: THREE.Object3D;
-        tempColor?: THREE.Color;
-        lastSpawnTimeShape?: number;
-        spawnCooldown?: number;
-        bgColor?: THREE.Color;
-        lastFrameTimeWebGL?: number;
-        lastStarfieldCanvasWidth?: number;
-        lastStarfieldCanvasHeight?: number;
-      } = {
-        scene, camera,
-        activeInstances: [],
-        MAX_SHAPE_INSTANCES: 50,
-        dummy: new THREE.Object3D(),
-        tempColor: new THREE.Color(),
-        lastSpawnTimeShape: 0,
-        spawnCooldown: 120, // ms
-        bgColor: new THREE.Color(SBNF_HUES_SCENE.black),
-        lastFrameTimeWebGL: performance.now(),
-        lastStarfieldCanvasWidth: 0,
-        lastStarfieldCanvasHeight: 0,
-      };
-
-      // Starfield Background
-      const starfieldGeometry = new THREE.PlaneGeometry(2, 2);
-      const starfieldMaterial = new THREE.ShaderMaterial({
-        vertexShader: `varying vec2 vUv; void main() { vUv = uv; gl_Position = vec4(position.xy, 0.0, 1.0); }`,
-        fragmentShader: `
-          uniform vec2 u_resolution_star; uniform float u_time_star; varying vec2 vUv;
-          float hash(vec2 p) { return fract(sin(dot(p, vec2(12.9898, 78.233))) * 43758.5453); }
-          float noise(vec2 p) {
-            vec2 i = floor(p); vec2 f = fract(p); f = f*f*(3.0-2.0*f);
-            return mix(mix(hash(i + vec2(0,0)), hash(i + vec2(1,0)), f.x), mix(hash(i + vec2(0,1)), hash(i + vec2(1,1)), f.x), f.y);
-          }
-          void main() {
-            vec2 uv = gl_FragCoord.xy / u_resolution_star.xy; float n = noise(uv * 200.0 + u_time_star * 0.01);
-            float star = smoothstep(0.95, 0.97, n); // Smaller, dimmer stars
-            float twinkle = sin(u_time_star * 2.0 + uv.x * 100.0 + uv.y * 50.0) * 0.5 + 0.5;
-            star *= (0.4 + twinkle * 0.3); // Subtle twinkle
-            gl_FragColor = vec4(vec3(star * 0.6), star * 0.4); // Dim stars, more alpha control
-          }`,
-        uniforms: {
-          u_resolution_star: { value: new THREE.Vector2(canvas.width, canvas.height) },
-          u_time_star: { value: 0.0 },
-        },
-        transparent: true, depthWrite: false,
-      });
-      webGLAssets.starfieldMaterial = starfieldMaterial;
-      const starfieldMesh = new THREE.Mesh(starfieldGeometry, starfieldMaterial);
-      starfieldMesh.renderOrder = -1; scene.add(starfieldMesh);
-      webGLAssets.starfieldMesh = starfieldMesh;
-
-      // Instanced Shapes
-      const circleGeometry = new THREE.CircleGeometry(0.5, 32);
-      const squareGeometry = new THREE.PlaneGeometry(1, 1);
-      const triangleShape = new THREE.Shape();
-      triangleShape.moveTo(0, 0.5); triangleShape.lineTo(0.5 * Math.cos(Math.PI / 6 + Math.PI / 2), -0.5 * Math.sin(Math.PI / 6 + Math.PI / 2));
-      triangleShape.lineTo(0.5 * Math.cos(5 * Math.PI / 6 + Math.PI / 2), -0.5 * Math.sin(5 * Math.PI / 6 + Math.PI / 2)); triangleShape.closePath();
-      const triangleGeometry = new THREE.ShapeGeometry(triangleShape); triangleGeometry.center();
-
-      const shapeMaterial = new THREE.MeshBasicMaterial({ vertexColors: true, transparent: true, blending: THREE.AdditiveBlending, opacity: 0.7 });
-      
-      const MAX_INSTANCES = webGLAssets.MAX_SHAPE_INSTANCES!;
-      webGLAssets.circleInstancedMesh = new THREE.InstancedMesh(circleGeometry, shapeMaterial.clone(), MAX_INSTANCES);
-      webGLAssets.squareInstancedMesh = new THREE.InstancedMesh(squareGeometry, shapeMaterial.clone(), MAX_INSTANCES);
-      webGLAssets.triangleInstancedMesh = new THREE.InstancedMesh(triangleGeometry, shapeMaterial.clone(), MAX_INSTANCES);
-      
-      [webGLAssets.circleInstancedMesh, webGLAssets.squareInstancedMesh, webGLAssets.triangleInstancedMesh].forEach(mesh => {
-        if (mesh) {
-          mesh.count = 0;
-          scene.add(mesh);
-=======
-      const MAX_SHAPE_INSTANCES = 50; // Max instances per shape type
-
-      const circleGeometry = new THREE.CircleGeometry(0.5, 32);
-      const squareGeometry = new THREE.PlaneGeometry(1, 1);
-      const triangleShape = new THREE.Shape();
-      triangleShape.moveTo(-0.5, -0.433);
-      triangleShape.lineTo(0.5, -0.433);
-      triangleShape.lineTo(0, 0.433);
-      triangleShape.closePath();
-      const triangleGeometry = new THREE.ShapeGeometry(triangleShape);
-
-      // Material that supports instance colors
-      const instancedMaterial = new THREE.MeshBasicMaterial({
-        vertexColors: true,
-        transparent: true,
-        blending: THREE.AdditiveBlending,
-        depthWrite: false,
-      });
-
-      const circleInstancedMesh = new THREE.InstancedMesh(circleGeometry, instancedMaterial, MAX_SHAPE_INSTANCES);
-      const squareInstancedMesh = new THREE.InstancedMesh(squareGeometry, instancedMaterial, MAX_SHAPE_INSTANCES);
-      const triangleInstancedMesh = new THREE.InstancedMesh(triangleGeometry, instancedMaterial, MAX_SHAPE_INSTANCES);
-
-      scene.add(circleInstancedMesh, squareInstancedMesh, triangleInstancedMesh);
-
-      const webGLAssets: Partial<WebGLSceneAssets> = {
-        scene,
-        camera,
-        circleInstancedMesh,
-        squareInstancedMesh,
-        triangleInstancedMesh,
-        instancedMaterial, // Store the material for cleanup
-        circleGeometry, // Store base geometries for cleanup
-        squareGeometry,
-        triangleGeometry,
-        activeInstances: [], // Tracks properties of live instances
-        nextInstanceId: 0,
-        maxShapeInstances: MAX_SHAPE_INSTANCES,
-        dummy: new THREE.Object3D(),
-        tempColor: new THREE.Color(),
-        lastSpawnTime: 0,
-        spawnCooldown: 100, // ms
-      };
-      return webGLAssets as WebGLSceneAssets;
+initWebGL: (canvas, settings) => {
+  /* ---------- basic scene / camera ---------- */
+  const scene  = new THREE.Scene();
+  const camera = new THREE.OrthographicCamera(
+    canvas.width  / -2,
+    canvas.width  /  2,
+    canvas.height /  2,
+    canvas.height / -2,
+    1,
+    1000
+  );
+  camera.position.z = 10;
+
+  /* ---------- star-field full-screen quad ---------- */
+  const starfieldGeometry  = new THREE.PlaneGeometry(2, 2);
+  const starfieldMaterial  = new THREE.ShaderMaterial({
+    vertexShader:   `varying vec2 vUv;
+                     void main(){ vUv = uv; gl_Position = vec4(position.xy,0.,1.); }`,
+
+    fragmentShader: `
+      uniform vec2  u_resolution_star;
+      uniform float u_time_star;
+      varying vec2  vUv;
+
+      float hash(vec2 p){ return fract(sin(dot(p,vec2(12.9898,78.233)))*43758.5453); }
+      float noise(vec2 p){
+        vec2  i = floor(p);
+        vec2  f = fract(p); f = f*f*(3. - 2.*f);
+        return mix( mix(hash(i+vec2(0,0)), hash(i+vec2(1,0)), f.x),
+                    mix(hash(i+vec2(0,1)), hash(i+vec2(1,1)), f.x), f.y);
+      }
+
+      void main(){
+        vec2  uv   = gl_FragCoord.xy / u_resolution_star.xy;
+        float n    = noise(uv*200. + u_time_star*0.01);
+        float star = smoothstep(0.95,0.97,n);
+        float tw   = sin(u_time_star*2. + uv.x*100. + uv.y*50.)*0.5 + 0.5;
+        star      *= 0.4 + tw*0.3;                 // subtle twinkle
+        gl_FragColor = vec4(vec3(star*0.6), star*0.4);
+      }`,
+
+    uniforms: {
+      u_resolution_star: { value: new THREE.Vector2(canvas.width, canvas.height) },
+      u_time_star:       { value: 0.0 },
     },
-    drawWebGL: ({ renderer, audioData, settings, webGLAssets, canvasWidth, canvasHeight }) => {
-      const currentTime = performance.now();
-      const {
-        scene, camera, // These are now part of webGLAssets
-        circleInstancedMesh, squareInstancedMesh, triangleInstancedMesh,
-        activeInstances, maxShapeInstances, dummy, tempColor, spawnCooldown
-      } = webGLAssets;
-
-      const bgColor = new THREE.Color().setHSL(SBNF_HUES_SCENE.black / 360, 0.0, 0.03); // Very dark for SBNF
-      renderer.setClearColor(bgColor, 1.0); // Opaque clear
-
-      const shouldSpawn = (audioData.beat && (currentTime - webGLAssets.lastSpawnTime > spawnCooldown / 2.5)) ||
-                          (audioData.rms > 0.12 && (currentTime - webGLAssets.lastSpawnTime > spawnCooldown * 1.2));
-
-      const totalMaxInstances = maxShapeInstances! * 3; // Max instances across all types
-
-      if (shouldSpawn && activeInstances!.length < totalMaxInstances) {
-        webGLAssets.lastSpawnTime = currentTime;
-        const numToSpawn = 1 + Math.floor(audioData.rms * 4);
-
-        for (let i = 0; i < numToSpawn && activeInstances!.length < totalMaxInstances; i++) {
-          const shapeTypeIndex = Math.floor(Math.random() * 3); // 0: circle, 1: square, 2: triangle
-          let shapeType: 'circle' | 'square' | 'triangle';
-          if (shapeTypeIndex === 0) shapeType = 'circle';
-          else if (shapeTypeIndex === 1) shapeType = 'square';
-          else shapeType = 'triangle';
-
-          const initialScale = (canvasWidth / 25) * (0.4 + audioData.bassEnergy * 1.0);
-          const lifetime = 1200 + Math.random() * 1800;
-
-          const SBNF_SHAPE_HUES = [SBNF_HUES_SCENE.orangeYellow, SBNF_HUES_SCENE.lightLavender, SBNF_HUES_SCENE.tronBlue, SBNF_HUES_SCENE.orangeRed];
-          const baseHue = SBNF_SHAPE_HUES[Math.floor(Math.random() * SBNF_SHAPE_HUES.length)];
-          const finalHue = (baseHue + (currentTime * 0.015) + (audioData.trebleEnergy * 50)) % 360;
-
-          webGLAssets.nextInstanceId!++;
-          activeInstances!.push({
-            id: webGLAssets.nextInstanceId!,
-            type: shapeType,
-            matrix: new THREE.Matrix4(), // Will be updated
-            color: new THREE.Color().setHSL(finalHue / 360, 0.75, 0.65),
-            x: (Math.random() - 0.5) * canvasWidth * 0.85,
-            y: (Math.random() - 0.5) * canvasHeight * 0.85,
-            z: (Math.random() - 0.5) * 8,
-            initialScale,
-            maxScale: initialScale * (1.6 + audioData.rms * 2.2),
-            rotationSpeed: (Math.random() - 0.5) * 0.06,
-            rotation: Math.random() * Math.PI * 2,
-            spawnTime: currentTime,
-            lifetime, // Total lifetime
-            initialLifetime: lifetime, // Store initial for ratio calc
-            currentOpacity: Math.min(0.8, 0.4 + audioData.rms * 0.6) * settings.brightCap, // Start with this opacity
-            targetOpacity: Math.min(0.8, 0.4 + audioData.rms * 0.6) * settings.brightCap, // Not used for fade, but for initial setting
-          });
->>>>>>> 1566a365
+    transparent: true,
+    depthWrite : false,
+  });
+
+  const starfieldMesh = new THREE.Mesh(starfieldGeometry, starfieldMaterial);
+  starfieldMesh.renderOrder = -1;               // draw first (background)
+  scene.add(starfieldMesh);
+
+  /* ---------- instanced shape geometries ---------- */
+  const MAX_SHAPE_INSTANCES = 50;
+
+  const circleGeometry   = new THREE.CircleGeometry(0.5, 32);
+  const squareGeometry   = new THREE.PlaneGeometry(1, 1);
+
+  const triShape = new THREE.Shape();
+  triShape.moveTo(-0.5, -0.433);
+  triShape.lineTo( 0.5, -0.433);
+  triShape.lineTo( 0.0,  0.433);
+  triShape.closePath();
+  const triangleGeometry = new THREE.ShapeGeometry(triShape);
+
+  /* ---------- single instanced material (vertex-color) ---------- */
+  const instancedMaterial = new THREE.MeshBasicMaterial({
+    vertexColors: true,
+    transparent : true,
+    blending    : THREE.AdditiveBlending,
+    depthWrite  : false,
+  });
+
+  const circleInstancedMesh   = new THREE.InstancedMesh(circleGeometry,   instancedMaterial, MAX_SHAPE_INSTANCES);
+  const squareInstancedMesh   = new THREE.InstancedMesh(squareGeometry,   instancedMaterial, MAX_SHAPE_INSTANCES);
+  const triangleInstancedMesh = new THREE.InstancedMesh(triangleGeometry, instancedMaterial, MAX_SHAPE_INSTANCES);
+  scene.add(circleInstancedMesh, squareInstancedMesh, triangleInstancedMesh);
+
+  /* ---------- asset bundle returned to renderer ---------- */
+  const webGLAssets: Partial<WebGLSceneAssets> = {
+    /* scene graph */
+    scene,
+    camera,
+
+    /* starfield */
+    starfieldMesh,
+    starfieldMaterial,
+
+    /* instanced shapes */
+    circleInstancedMesh,
+    squareInstancedMesh,
+    triangleInstancedMesh,
+
+    /* shared resources for cleanup */
+    instancedMaterial,
+    circleGeometry,
+    squareGeometry,
+    triangleGeometry,
+
+    /* runtime helpers */
+    activeInstances : [] as any[],
+    nextInstanceId  : 0,
+    maxShapeInstances: MAX_SHAPE_INSTANCES,
+    dummy           : new THREE.Object3D(),
+    tempColor       : new THREE.Color(),
+
+    /* spawning / timing */
+    lastSpawnTime   : 0,
+    spawnCooldown   : 100,              // ms
+    lastFrameTimeWebGL: performance.now(),
+
+    /* clear colour */
+    bgColor: new THREE.Color().setHSL(SBNF_HUES_SCENE.black / 360, 0, 0.03),
+  };
+
+  return webGLAssets as WebGLSceneAssets;
+},
+
         }
       });
 
@@ -1178,111 +917,148 @@
       }
 
       let circleIdx = 0, squareIdx = 0, triangleIdx = 0;
-<<<<<<< HEAD
-      const newActiveInstances: any[] = [];
-
-      for (const instance of activeInstances) {
-        const age = (currentTime - instance.spawnTime) / 1000;
-        if (age > instance.lifetime) continue; // Remove if lifetime exceeded
-        newActiveInstances.push(instance);
-
-        const lifeProgress = age / instance.initialLifetime;
-
-        const growDuration = 0.3;
-        if (age < growDuration) {
-          instance.currentScale = instance.initialScale + (instance.maxScale - instance.initialScale) * (age / growDuration);
-        } else {
-          instance.currentScale = instance.maxScale * (1.0 - (age - growDuration) / (instance.initialLifetime - growDuration));
-=======
-
-      for (let i = activeInstances!.length - 1; i >= 0; i--) {
-        const instance = activeInstances![i];
-        const age = currentTime - instance.spawnTime;
-        const lifeRatio = age / instance.initialLifetime;
-
-        if (lifeRatio >= 1) {
-          activeInstances!.splice(i, 1);
-          continue;
->>>>>>> 1566a365
+// ── update / cull active instances ────────────────────────────────────────────
+for (let i = activeInstances.length - 1; i >= 0; i--) {
+  const inst       = activeInstances[i];
+  const ageMs      = currentTime - inst.spawnTime;
+  const lifeRatio  = ageMs / inst.initialLifetime;   // both are ms
+
+  /* ----- cull when lifetime exceeded --------------------------------------- */
+  if (lifeRatio >= 1) {
+    activeInstances.splice(i, 1);
+    continue;
+  }
+
+  /* ----- scale animation: grow (first 30 %) then shrink -------------------- */
+  const growDuration = inst.initialLifetime * 0.30;  // 30 % of total life
+  if (ageMs < growDuration) {
+    const g = ageMs / growDuration;
+    inst.currentScale = inst.initialScale +
+                        (inst.maxScale - inst.initialScale) * g;
+  } else {
+    const s = (ageMs - growDuration) / (inst.initialLifetime - growDuration);
+    inst.currentScale = inst.maxScale * (1 - s);
+  }
+  inst.currentScale = Math.max(0.01, inst.currentScale);   // clamp
+
+  /* ----- rotation & opacity ------------------------------------------------ */
+  inst.rotation += inst.rotationSpeed * deltaTime * 60;
+  const currentOpacity = inst.currentOpacity * (1 - lifeRatio);
+
+  /* ----- build matrix & colour -------------------------------------------- */
+  dummy.position.set(inst.x, inst.y, inst.z);
+  dummy.rotation.z = inst.rotation;
+  dummy.scale.set(inst.currentScale, inst.currentScale, inst.currentScale);
+  dummy.updateMatrix();
+
+  tempColor.copy(inst.color).multiplyScalar(currentOpacity);
+
+  /* ----- write to the correct instanced mesh ------------------------------ */
+  let mesh: THREE.InstancedMesh | undefined;
+  let idx  = 0;
+  switch (inst.type) {
+    case 'circle':
+      if (circleIdx < maxShapeInstances) { mesh = circleInstancedMesh; idx = circleIdx++; }
+      break;
+    case 'square':
+      if (squareIdx < maxShapeInstances) { mesh = squareInstancedMesh; idx = squareIdx++; }
+      break;
+    case 'triangle':
+      if (triangleIdx < maxShapeInstances) { mesh = triangleInstancedMesh; idx = triangleIdx++; }
+      break;
+  }
+
+  if (mesh) {
+    mesh.setMatrixAt(idx, dummy.matrix);
+    mesh.setColorAt(idx, tempColor);
+  }
+}
+
+/* update draw counts & mark instance attributes dirty */
+circleInstancedMesh.count     = circleIdx;
+squareInstancedMesh.count     = squareIdx;
+triangleInstancedMesh.count   = triangleIdx;
+
+[circleInstancedMesh, squareInstancedMesh, triangleInstancedMesh].forEach(m => {
+  if (m.count) {
+    m.instanceMatrix.needsUpdate = true;
+    m.instanceColor!.needsUpdate = true;
+  }
+});
+
         }
         instance.currentScale = Math.max(0.01, instance.currentScale);
 
         instance.rotation += instance.rotationSpeed * deltaTime * 60;
         const finalOpacity = instance.currentOpacity * (1.0 - lifeProgress) * 0.85; // Slightly reduced max opacity for additive
 
-<<<<<<< HEAD
-        dummy.position.set(instance.x, instance.y, instance.z);
-        dummy.rotation.set(0, 0, instance.rotation);
-        dummy.scale.set(instance.currentScale, instance.currentScale, instance.currentScale);
-        dummy.updateMatrix();
-
-        const effectiveColor = tempColor!.copy(instance.color).multiplyScalar(finalOpacity);
-
-        if (instance.type === 'circle' && circleIdx < MAX_SHAPE_INSTANCES!) {
-          circleInstancedMesh!.setMatrixAt(circleIdx, dummy.matrix);
-          circleInstancedMesh!.setColorAt(circleIdx, effectiveColor);
-          circleIdx++;
-        } else if (instance.type === 'square' && squareIdx < MAX_SHAPE_INSTANCES!) {
-          squareInstancedMesh!.setMatrixAt(squareIdx, dummy.matrix);
-          squareInstancedMesh!.setColorAt(squareIdx, effectiveColor);
-          squareIdx++;
-        } else if (instance.type === 'triangle' && triangleIdx < MAX_SHAPE_INSTANCES!) {
-          triangleInstancedMesh!.setMatrixAt(triangleIdx, dummy.matrix);
-          triangleInstancedMesh!.setColorAt(triangleIdx, effectiveColor);
-          triangleIdx++;
-        }
-=======
-        instance.rotation += instance.rotationSpeed * (1 + audioData.midEnergy * 0.8);
-        const scaleProgress = Math.sin(lifeRatio * Math.PI); // Pop in and out smoothly
-        const currentScale = instance.initialScale + (instance.maxScale - instance.initialScale) * scaleProgress;
-
-        dummy!.position.set(instance.x, instance.y, instance.z);
-        dummy!.rotation.z = instance.rotation;
-        dummy!.scale.set(currentScale, currentScale, currentScale);
-        dummy!.updateMatrix();
-
-        const currentAlpha = instance.currentOpacity * (1.0 - Math.pow(lifeRatio, 2)); // Fade out faster at the end
-        tempColor!.copy(instance.color).multiplyScalar(currentAlpha); // Apply opacity to color for additive blending
-
-        let targetMesh: THREE.InstancedMesh | undefined;
-        let instanceIndex: number | undefined;
-
-        if (instance.type === 'circle' && circleIdx < maxShapeInstances!) {
-          targetMesh = circleInstancedMesh!;
-          instanceIndex = circleIdx++;
-        } else if (instance.type === 'square' && squareIdx < maxShapeInstances!) {
-          targetMesh = squareInstancedMesh!;
-          instanceIndex = squareIdx++;
-        } else if (instance.type === 'triangle' && triangleIdx < maxShapeInstances!) {
-          targetMesh = triangleInstancedMesh!;
-          instanceIndex = triangleIdx++;
-        }
-
-        if (targetMesh && instanceIndex !== undefined) {
-          targetMesh.setMatrixAt(instanceIndex, dummy!.matrix);
-          targetMesh.setColorAt(instanceIndex, tempColor!);
-        } else {
-          // If max instances for this type are reached, remove older ones
-          activeInstances!.splice(i, 1);
-        }
-      }
-
-      circleInstancedMesh!.count = circleIdx;
-      squareInstancedMesh!.count = squareIdx;
-      triangleInstancedMesh!.count = triangleIdx;
-
-      if (circleIdx > 0) {
-        circleInstancedMesh!.instanceMatrix.needsUpdate = true;
-        circleInstancedMesh!.instanceColor!.needsUpdate = true;
-      }
-      if (squareIdx > 0) {
-        squareInstancedMesh!.instanceMatrix.needsUpdate = true;
-        squareInstancedMesh!.instanceColor!.needsUpdate = true;
-      }
-      if (triangleIdx > 0) {
-        triangleInstancedMesh!.instanceMatrix.needsUpdate = true;
-        triangleInstancedMesh!.instanceColor!.needsUpdate = true;
->>>>>>> 1566a365
+/* ────────────────────────────────────────────────────────────────────────── */
+/* draw/update every instance                                                */
+/* ────────────────────────────────────────────────────────────────────────── */
+
+let circleIdx   = 0;
+let squareIdx   = 0;
+let triangleIdx = 0;
+
+for (let i = activeInstances.length - 1; i >= 0; i--) {
+  const inst       = activeInstances[i];
+  const ageMs      = currentTime - inst.spawnTime;
+  const lifeRatio  = ageMs / inst.initialLifetime;        // 0-1
+
+  /* ––– remove when done ––– */
+  if (lifeRatio >= 1) {
+    activeInstances.splice(i, 1);
+    continue;
+  }
+
+  /* ––– animation: rotation, scale “pop”, opacity fade ––– */
+  inst.rotation += inst.rotationSpeed * (1 + audioData.midEnergy * 0.8);
+  const scaleProgress  = Math.sin(lifeRatio * Math.PI);         // pop-in/out
+  const currentScale   = inst.initialScale +
+                         (inst.maxScale - inst.initialScale) * scaleProgress;
+  const currentOpacity = inst.currentOpacity * (1 - lifeRatio ** 2); // eased
+
+  /* ––– build transform matrix ––– */
+  dummy.position.set(inst.x, inst.y, inst.z);
+  dummy.rotation.z = inst.rotation;
+  dummy.scale.set(currentScale, currentScale, currentScale);
+  dummy.updateMatrix();
+
+  /* ––– colour with premultiplied opacity ––– */
+  tempColor.copy(inst.color).multiplyScalar(currentOpacity);
+
+  /* ––– push into correct instanced mesh ––– */
+  let mesh: THREE.InstancedMesh | undefined;
+  let idx  = 0;
+
+  if (inst.type === 'circle' && circleIdx < maxShapeInstances) {
+    mesh = circleInstancedMesh; idx = circleIdx++;
+  } else if (inst.type === 'square' && squareIdx < maxShapeInstances) {
+    mesh = squareInstancedMesh; idx = squareIdx++;
+  } else if (inst.type === 'triangle' && triangleIdx < maxShapeInstances) {
+    mesh = triangleInstancedMesh; idx = triangleIdx++;
+  } else {
+    // ran out of slots for this shape type – drop the instance
+    activeInstances.splice(i, 1);
+    continue;
+  }
+
+  mesh!.setMatrixAt(idx, dummy.matrix);
+  mesh!.setColorAt(idx, tempColor);
+}
+
+/* update counts & flag instance data dirty */
+circleInstancedMesh.count   = circleIdx;
+squareInstancedMesh.count   = squareIdx;
+triangleInstancedMesh.count = triangleIdx;
+
+[circleInstancedMesh, squareInstancedMesh, triangleInstancedMesh].forEach(m => {
+  if (m.count) {
+    m.instanceMatrix.needsUpdate = true;
+    m.instanceColor!.needsUpdate = true;
+  }
+});
+
       }
       webGLAssets.activeInstances = newActiveInstances;
 
@@ -1298,37 +1074,49 @@
       // console.log('[Echoing Shapes] Counts - Circles:', circleInstancedMesh.count, 'Squares:', squareInstancedMesh.count, 'Triangles:', triangleInstancedMesh.count);
     },
     cleanupWebGL: (webGLAssets) => {
-<<<<<<< HEAD
-      if (webGLAssets) {
-        const { starfieldMesh, starfieldMaterial,
-                circleInstancedMesh, squareInstancedMesh, triangleInstancedMesh,
-                activeInstances } = webGLAssets as any;
-
-        if (starfieldMesh && scene) scene.remove(starfieldMesh);
-        if (starfieldMaterial) starfieldMaterial.dispose();
-        if (starfieldMesh?.geometry) starfieldMesh.geometry.dispose();
-
-        [circleInstancedMesh, squareInstancedMesh, triangleInstancedMesh].forEach(mesh => {
-          if (mesh) {
-            if (scene) scene.remove(mesh);
-            if(mesh.geometry) mesh.geometry.dispose();
-            if(mesh.material) (mesh.material as THREE.Material | THREE.Material[]).dispose();
-            // InstancedMesh itself doesn't have a dispose method in older Three.js,
-            // but geometry and material disposal is key.
-          }
-        });
-        if(activeInstances) (webGLAssets as any).activeInstances.length = 0;
-      }
-=======
-      webGLAssets.circleInstancedMesh?.dispose();
-      webGLAssets.squareInstancedMesh?.dispose();
-      webGLAssets.triangleInstancedMesh?.dispose();
-      webGLAssets.instancedMaterial?.dispose();
-      webGLAssets.circleGeometry?.dispose();
-      webGLAssets.squareGeometry?.dispose();
-      webGLAssets.triangleGeometry?.dispose();
-      webGLAssets.activeInstances = [];
->>>>>>> 1566a365
+cleanupWebGL: (webGLAssets) => {
+  if (!webGLAssets) return;
+
+  const scene = webGLAssets.scene as THREE.Scene | undefined;
+
+  /* ── starfield quad ─────────────────────────────────────────── */
+  if (webGLAssets.starfieldMesh) {
+    scene?.remove(webGLAssets.starfieldMesh);
+    webGLAssets.starfieldMesh.geometry?.dispose();
+  }
+  webGLAssets.starfieldMaterial?.dispose();
+
+  /* ── instanced-shape meshes ─────────────────────────────────── */
+  ([
+    webGLAssets.circleInstancedMesh,
+    webGLAssets.squareInstancedMesh,
+    webGLAssets.triangleInstancedMesh
+  ] as (THREE.InstancedMesh | undefined)[]).forEach(mesh => {
+    if (!mesh) return;
+    scene?.remove(mesh);
+
+    // dispose() exists on InstancedMesh in newer Three builds; call if present
+    (mesh as any).dispose?.();
+
+    // always dispose geometry + material for older builds
+    mesh.geometry?.dispose();
+    if (Array.isArray(mesh.material)) {
+      mesh.material.forEach(m => m.dispose());
+    } else {
+      (mesh.material as THREE.Material)?.dispose();
+    }
+  });
+
+  /* ── shared geometries / materials created in init ──────────── */
+  webGLAssets.instancedMaterial?.dispose();
+  webGLAssets.circleGeometry?.dispose();
+  webGLAssets.squareGeometry?.dispose();
+  webGLAssets.triangleGeometry?.dispose();
+
+  /* ── bookkeeping ────────────────────────────────────────────── */
+  if (webGLAssets.activeInstances) webGLAssets.activeInstances.length = 0;
+}
+
     },
   },
   {
@@ -1336,188 +1124,153 @@
     name: 'Frequency Rings',
     displayLabel: 'RINGS',
     rendererType: 'webgl',
-<<<<<<< HEAD
-    thumbnailUrl: 'https://placehold.co/120x80/FDB143/000000.png?text=RINGS&font=poppins', // SBNF Orange-Yellow BG, Black Text
-    dataAiHint: 'frequency audio rings',
-    initWebGL: (canvas, settings) => {
-        const scene = new THREE.Scene();
-        const camera = new THREE.OrthographicCamera(canvas.width / -2, canvas.width / 2, canvas.height / 2, canvas.height / -2, 1, 1000);
-        camera.position.z = 1;
-
-        const ringGeometry = new THREE.RingGeometry(0.98, 1, 64);
-
-        return {
-            scene, camera,
-            activeRings: [[], [], []], // One array per band (bass, mid, treble)
-            ringGeometry,
-            lastSpawnTimes: [0,0,0],
-            tempColor: new THREE.Color(),
-            bgColor: new THREE.Color(SBNF_HUES_SCENE.black),
-            lastFrameTimeWebGL: performance.now(),
-        } as WebGLSceneAssets & {
-          activeRings: Array<Array<{mesh: THREE.Mesh<THREE.RingGeometry, THREE.MeshBasicMaterial>, spawnTime: number, lifetime: number, maxRadius: number, initialOpacity: number}>>,
-          ringGeometry: THREE.RingGeometry,
-          lastSpawnTimes: number[],
-          tempColor: THREE.Color,
-          bgColor: THREE.Color,
-          lastFrameTimeWebGL: number
-        };
-    },
-    drawWebGL: ({ renderer, scene, camera, audioData, settings, webGLAssets, canvasWidth, canvasHeight }) => {
-        if (!webGLAssets || !webGLAssets.ringGeometry || !webGLAssets.activeRings || !webGLAssets.lastSpawnTimes || !webGLAssets.tempColor || !webGLAssets.bgColor || typeof webGLAssets.lastFrameTimeWebGL === 'undefined') return;
-
-        const { ringGeometry, activeRings, lastSpawnTimes, tempColor, bgColor } = webGLAssets as any;
-        const currentTime = performance.now();
-        const deltaTime = (currentTime - webGLAssets.lastFrameTimeWebGL) / 1000.0;
-        webGLAssets.lastFrameTimeWebGL = currentTime;
-
-        if (renderer) {
-            renderer.autoClear = false;
-            renderer.setClearColor((bgColor as THREE.Color).getHex(), 0.08);
-            renderer.clear();
-        }
-
-        const energies = [audioData.bassEnergy, audioData.midEnergy, audioData.trebleEnergy];
-        const baseHues = [SBNF_HUES_SCENE.orangeRed, SBNF_HUES_SCENE.orangeYellow, SBNF_HUES_SCENE.lightLavender];
-        const spawnIntervals = [120, 100, 80];
-        const maxRingRadiusBase = Math.min(canvasWidth, canvasHeight) * 0.45;
-        const MAX_RINGS_PER_BAND = 20;
-
-        energies.forEach((energy, i) => {
-            const effectiveEnergy = Math.max(0.02, energy);
-            if (energy > 0.04 && currentTime - lastSpawnTimes[i] > spawnIntervals[i] / (effectiveEnergy * 5 + 0.2)) {
-                if (activeRings[i].length < MAX_RINGS_PER_BAND) {
-                    lastSpawnTimes[i] = currentTime;
-                    const material = new THREE.MeshBasicMaterial({ transparent: true, side: THREE.DoubleSide, opacity: 0, blending: THREE.AdditiveBlending });
-                    const ringMesh = new THREE.Mesh(ringGeometry, material);
-
-                    activeRings[i].push({
-                      mesh: ringMesh,
-                      spawnTime: currentTime,
-                      lifetime: 1.0 + energy * 1.0,
-                      maxRadius: maxRingRadiusBase * (0.25 + energy * 0.75),
-                      initialOpacity: Math.min(0.7, 0.3 + audioData.rms * 0.4) * settings.brightCap * 0.8,
-                    });
-                    scene.add(ringMesh);
-                }
-            }
-
-            for (let j = activeRings[i].length - 1; j >= 0; j--) {
-                const ring = activeRings[i][j];
-                const age = (currentTime - ring.spawnTime) / 1000.0;
-                if (age > ring.lifetime) {
-                    scene.remove(ring.mesh);
-                    ring.mesh.material.dispose();
-                    activeRings[i].splice(j, 1);
-                    continue;
-                }
-                const lifeProgress = age / ring.lifetime;
-                const currentRadius = lifeProgress * ring.maxRadius;
-                if (currentRadius < 1) continue;
-
-                ring.mesh.scale.set(currentRadius, currentRadius, 1);
-
-                const spectrumVal = (audioData.spectrum[i * 10 % audioData.spectrum.length] || 0) / 255;
-                const hueTimeShiftRings = (currentTime / 10000) * 360;
-                const hue = (baseHues[i] + spectrumVal * 40 + (audioData.beat ? 25 : 0) + hueTimeShiftRings) % 360;
-                const [r,g,bVal] = hslToRgb(hue, 90 + energies[i]*10, 50 + energies[i]*20);
-                tempColor.setRGB(r,g,bVal);
-                ring.mesh.material.color.copy(tempColor);
-
-                const opacityFade = Math.sin(Math.PI * (1.0 - lifeProgress));
-                ring.mesh.material.opacity = Math.max(0, opacityFade * ring.initialOpacity);
-            }
+{
+  id: 'frequency_rings',
+  name: 'Frequency Rings',
+  displayLabel: 'RINGS',
+  rendererType: 'webgl',
+
+  /* visual metadata */
+  dataAiHint : 'concentric rings audio frequency',
+  thumbnailUrl: `https://placehold.co/80x60/${SBNF_HUES_SCENE.deepPurple.toString(16)}/${SBNF_HUES_SCENE.tronBlue.toString(16)}.png`, // SBNF Deep-Purple bg, Tron-Blue text
+
+  /* ───────────────────────────── init ───────────────────────────── */
+  initWebGL: (canvas, _settings) => {
+    const scene   = new THREE.Scene();
+    const camera  = new THREE.OrthographicCamera(
+      canvas.width  / -2,
+      canvas.width  /  2,
+      canvas.height /  2,
+      canvas.height / -2,
+      1,
+      1000
+    );
+    camera.position.z = 1;
+
+    // single thin ring reused for every instance
+    const ringGeometry = new THREE.RingGeometry(0.48, 0.5, 64);
+
+    return {
+      scene,
+      camera,
+      ringGeometry,
+      activeRings     : [] as RingInstance[],
+      lastSpawnTimes  : { bass: 0, mid: 0, treble: 0 },
+      spawnCooldown   : 50,   // ms between spawns of the same band
+      maxRingsPerBand : 15,
+      tempColor       : new THREE.Color()
+    } as WebGLSceneAssets & {
+      ringGeometry   : THREE.RingGeometry;
+      activeRings    : RingInstance[];
+      lastSpawnTimes : Record<'bass'|'mid'|'treble', number>;
+      spawnCooldown  : number;
+      maxRingsPerBand: number;
+      tempColor      : THREE.Color;
+    };
+
+    // helper type
+    type RingInstance = {
+      mesh          : THREE.Mesh;
+      spawnTime     : number;
+      lifetime      : number;
+      initialOpacity: number;
+      maxScale      : number;
+      band          : 'bass' | 'mid' | 'treble';
+    };
+  },
+
+  /* ──────────────────────────── draw ────────────────────────────── */
+  drawWebGL: ({ renderer, audioData, settings, webGLAssets, canvasWidth }) => {
+    const now = performance.now();
+    const {
+      scene,
+      ringGeometry,
+      activeRings,
+      lastSpawnTimes,
+      spawnCooldown,
+      maxRingsPerBand,
+      tempColor
+    } = webGLAssets;
+
+    /* background clear (SBNF black w/ slight trail) */
+    renderer.setClearColor(
+      new THREE.Color().setHSL(SBNF_HUES_SCENE.black / 360, 0, 0.02),
+      0.15
+    );
+
+    /* palette per band */
+    const RING_COLOURS = {
+      bass   : new THREE.Color().setHSL(SBNF_HUES_SCENE.orangeRed     / 360, 0.95, 0.60),
+      mid    : new THREE.Color().setHSL(SBNF_HUES_SCENE.orangeYellow  / 360, 0.90, 0.65),
+      treble : new THREE.Color().setHSL(SBNF_HUES_SCENE.lightLavender / 360, 0.85, 0.70)
+    } as const;
+
+    /* spawn helper */
+    const trySpawn = (band: keyof typeof RING_COLOURS, energy: number) => {
+      if (
+        energy > 0.08 &&
+        now - lastSpawnTimes[band] > spawnCooldown &&
+        activeRings.filter(r => r.band === band).length < maxRingsPerBand
+      ) {
+        lastSpawnTimes[band] = now;
+
+        const mat = new THREE.MeshBasicMaterial({
+          color       : RING_COLOURS[band].clone().multiplyScalar(0.5 + energy * 0.8),
+          opacity     : Math.min(0.9, 0.4 + energy * 0.6),
+          transparent : true,
+          side        : THREE.DoubleSide
         });
-    },
-    cleanupWebGL: (webGLAssets) => {
-      if (webGLAssets) {
-        if (webGLAssets.activeRings) {
-          (webGLAssets.activeRings as any[][]).forEach(bandRings => {
-            bandRings.forEach(ring => {
-              if (webGLAssets.scene && ring.mesh) (webGLAssets.scene as THREE.Scene).remove(ring.mesh);
-              if (ring.mesh?.material) (ring.mesh.material as THREE.Material).dispose();
-            });
-          });
-          (webGLAssets as any).activeRings = [[],[],[]];
-        }
-        if (webGLAssets.ringGeometry) (webGLAssets.ringGeometry as THREE.RingGeometry).dispose();
-=======
-    dataAiHint: 'concentric rings audio frequency',
-    thumbnailUrl: `https://placehold.co/80x60/${SBNF_HUES_SCENE.deepPurple.toString(16)}/${SBNF_HUES_SCENE.tronBlue.toString(16)}.png`, // SBNF Deep Purple, Tron Blue
-    initWebGL: (canvas, settings) => {
-      const scene = new THREE.Scene();
-      const camera = new THREE.OrthographicCamera(canvas.width / -2, canvas.width / 2, canvas.height / 2, canvas.height / -2, 1, 1000);
-      camera.position.z = 1;
-
-      // Shared geometry for all rings
-      const ringGeometry = new THREE.RingGeometry(0.48, 0.5, 64); // Thin ring (radius 0.5, thickness 0.02)
-
-      const webGLAssets: Partial<WebGLSceneAssets> = {
-        scene,
-        camera,
-        ringGeometry, // Store for cleanup
-        activeRings: [], // Will store { mesh, spawnTime, lifetime, initialOpacity, maxScale, band }
-        lastSpawnTimes: { bass: 0, mid: 0, treble: 0 },
-        spawnCooldown: 50, // ms
-        maxRingsPerBand: 15, // Max rings for each band simultaneously
-      };
-      return webGLAssets as WebGLSceneAssets;
-    },
-    drawWebGL: ({ renderer, audioData, settings, webGLAssets, canvasWidth, canvasHeight }) => {
-      const currentTime = performance.now();
-      const { scene, ringGeometry, activeRings, lastSpawnTimes, spawnCooldown, maxRingsPerBand } = webGLAssets;
-
-      // SBNF Palette for Rings
-      const SBNF_RING_COLORS = {
-        bass: new THREE.Color().setHSL(SBNF_HUES_SCENE.orangeRed / 360, 0.95, 0.6),
-        mid: new THREE.Color().setHSL(SBNF_HUES_SCENE.orangeYellow / 360, 0.9, 0.65),
-        treble: new THREE.Color().setHSL(SBNF_HUES_SCENE.lightLavender / 360, 0.85, 0.7),
-      };
-
-      const spawnRing = (band: 'bass' | 'mid' | 'treble', energy: number) => {
-        const bandRings = activeRings!.filter(r => r.band === band);
-        if (energy > 0.08 && currentTime - lastSpawnTimes![band] > spawnCooldown! && bandRings.length < maxRingsPerBand!) {
-          lastSpawnTimes![band] = currentTime;
-          const material = new THREE.MeshBasicMaterial({
-            color: new THREE.Color().copy(SBNF_RING_COLORS[band]).multiplyScalar(0.5 + energy * 0.8), // Modulate base color
-            transparent: true,
-            opacity: Math.min(0.9, 0.4 + energy * 0.6),
-            side: THREE.DoubleSide,
-          });
-          const ringMesh = new THREE.Mesh(ringGeometry, material); // Use shared geometry
-          ringMesh.scale.set(canvasWidth * 0.03, canvasWidth * 0.03, 1); // Start smaller
-          scene!.add(ringMesh);
-          activeRings!.push({
-            mesh: ringMesh,
-            spawnTime: currentTime,
-            lifetime: 800 + energy * 1200,
-            initialOpacity: material.opacity,
-            maxScale: canvasWidth * (0.7 + energy * 0.5), // Max expansion based on energy
-            band,
-          });
-        }
-      };
-
-      spawnRing('bass', audioData.bassEnergy,);
-      spawnRing('mid', audioData.midEnergy);
-      spawnRing('treble', audioData.trebleEnergy);
-
-      for (let i = activeRings!.length - 1; i >= 0; i--) {
-        const ring = activeRings![i];
-        const age = currentTime - ring.spawnTime;
-        const lifeRatio = Math.min(1, age / ring.lifetime);
-
-        if (lifeRatio >= 1) {
-          scene!.remove(ring.mesh);
-          ring.mesh.material.dispose(); // Dispose material as it's unique per ring
-          activeRings!.splice(i, 1);
-          continue;
-        }
-
-        const scale = canvasWidth * 0.03 + lifeRatio * ring.maxScale;
-        ring.mesh.scale.set(scale, scale, 1);
-        ring.mesh.material.opacity = ring.initialOpacity * (1.0 - Math.pow(lifeRatio, 1.5)) * settings.brightCap; // Fade out faster
->>>>>>> 1566a365
+
+        const mesh = new THREE.Mesh(ringGeometry, mat);
+        mesh.scale.set(canvasWidth * 0.03, canvasWidth * 0.03, 1); // start tiny
+        scene.add(mesh);
+
+        activeRings.push({
+          mesh,
+          spawnTime     : now,
+          lifetime      : 800 + energy * 1200,
+          initialOpacity: mat.opacity,
+          maxScale      : canvasWidth * (0.7 + energy * 0.5),
+          band
+        });
+      }
+    };
+
+    trySpawn('bass'  , audioData.bassEnergy  );
+    trySpawn('mid'   , audioData.midEnergy   );
+    trySpawn('treble', audioData.trebleEnergy);
+
+    /* animate + cull */
+    for (let i = activeRings.length - 1; i >= 0; --i) {
+      const r   = activeRings[i];
+      const age = now - r.spawnTime;
+      const t   = Math.min(1, age / r.lifetime);
+
+      if (t >= 1) {
+        scene.remove(r.mesh);
+        (r.mesh.material as THREE.Material).dispose();
+        activeRings.splice(i, 1);
+        continue;
+      }
+
+      const scale = canvasWidth * 0.03 + t * r.maxScale;
+      r.mesh.scale.set(scale, scale, 1);
+      (r.mesh.material as THREE.MeshBasicMaterial).opacity =
+        r.initialOpacity * (1 - Math.pow(t, 1.5)) * settings.brightCap;
+    }
+  },
+
+  /* ────────────────────────── cleanup ───────────────────────────── */
+  cleanupWebGL: (webGLAssets) => {
+    webGLAssets.activeRings?.forEach(r => {
+      webGLAssets.scene?.remove(r.mesh);
+      (r.mesh.material as THREE.Material).dispose();
+    });
+    webGLAssets.activeRings = [];
+    webGLAssets.ringGeometry?.dispose();
+  }
+},
+
       }
     },
     cleanupWebGL: (webGLAssets) => {
@@ -1534,205 +1287,176 @@
     name: 'Neon Pulse Grid',
     displayLabel: 'GRID',
     rendererType: 'webgl',
-<<<<<<< HEAD
-    thumbnailUrl: 'https://placehold.co/120x80/E1CCFF/5A36BB.png?text=GRID&font=poppins', // SBNF Lavender BG, Deep Purple Text
-    dataAiHint: 'neon grid pulse',
-    initWebGL: (canvas, settings) => {
-        const scene = new THREE.Scene();
-        const camera = new THREE.OrthographicCamera(canvas.width / -2, canvas.width / 2, canvas.height / 2, canvas.height / -2, 1, 1000);
-        camera.position.z = 1;
-
-        const GRID_SIZE_X = 16;
-        const GRID_SIZE_Y = Math.round(GRID_SIZE_X * (canvas.height / canvas.width)) || 1;
-        const totalCells = GRID_SIZE_X * GRID_SIZE_Y;
-
-        const cellBaseWidth = canvas.width / GRID_SIZE_X;
-        const cellBaseHeight = canvas.height / GRID_SIZE_Y;
-
-        const cellGeometry = new THREE.PlaneGeometry(cellBaseWidth * 0.9, cellBaseHeight * 0.9);
-        const cellMaterial = new THREE.MeshBasicMaterial({ vertexColors: true, transparent: true, opacity: 0.8, blending: THREE.AdditiveBlending });
-        const instancedMesh = new THREE.InstancedMesh(cellGeometry, cellMaterial, totalCells);
-        scene.add(instancedMesh);
-
-        const dummy = new THREE.Object3D();
-        const initialColor = new THREE.Color(SBNF_HUES_SCENE.black);
-        const cellStates: { currentColor: THREE.Color, targetColor: THREE.Color, currentScale: number }[] = [];
-
-        for (let j_idx = 0; j_idx < GRID_SIZE_Y; j_idx++) {
-            for (let i_idx = 0; i_idx < GRID_SIZE_X; i_idx++) {
-                const index = j_idx * GRID_SIZE_X + i_idx;
-                dummy.position.set(
-                    (i_idx - GRID_SIZE_X / 2 + 0.5) * cellBaseWidth,
-                    (j_idx - GRID_SIZE_Y / 2 + 0.5) * cellBaseHeight,
-                    0
-                );
-                dummy.scale.set(1,1,1);
-                dummy.updateMatrix();
-                instancedMesh.setMatrixAt(index, dummy.matrix);
-                instancedMesh.setColorAt(index, initialColor);
-                cellStates.push({ currentColor: new THREE.Color().copy(initialColor), targetColor: new THREE.Color().copy(initialColor), currentScale: 1.0 });
-            }
-        }
-        if (instancedMesh.instanceMatrix) instancedMesh.instanceMatrix.needsUpdate = true;
-        if (instancedMesh.instanceColor) instancedMesh.instanceColor.needsUpdate = true;
-
-        return {
-            scene, camera, instancedMesh, GRID_SIZE_X, GRID_SIZE_Y, totalCells, cellBaseWidth, cellBaseHeight, cellStates,
-            dummy: new THREE.Object3D(),
-            tempColor: new THREE.Color(),
-            lastFrameTimeWebGL: performance.now(),
-            bgColor: new THREE.Color(SBNF_HUES_SCENE.black),
-        } as WebGLSceneAssets;
-    },
-    drawWebGL: ({ renderer, audioData, settings, webGLAssets, canvasWidth, canvasHeight }) => {
-        if (!webGLAssets || !webGLAssets.instancedMesh || !webGLAssets.cellStates || !webGLAssets.dummy || !webGLAssets.tempColor || !webGLAssets.bgColor || typeof webGLAssets.lastFrameTimeWebGL === 'undefined') return;
-
-        const { instancedMesh, GRID_SIZE_X, GRID_SIZE_Y, totalCells, cellBaseWidth, cellBaseHeight, cellStates, dummy, tempColor, bgColor } = webGLAssets as any;
-        const currentTime = performance.now();
-        webGLAssets.lastFrameTimeWebGL = currentTime;
-
-        if (renderer) {
-            renderer.setClearColor((bgColor as THREE.Color).getHex(), 0.15);
-        }
-
-
-        const spectrum = audioData.spectrum;
-        const spectrumLength = spectrum.length;
-        const sbnfGridHues = [SBNF_HUES_SCENE.orangeRed, SBNF_HUES_SCENE.orangeYellow, SBNF_HUES_SCENE.lightLavender, SBNF_HUES_SCENE.deepPurple, SBNF_HUES_SCENE.tronBlue];
-
-        for (let j = 0; j < GRID_SIZE_Y; j++) {
-            for (let i = 0; i < GRID_SIZE_X; i++) {
-                const index = j * GRID_SIZE_X + i;
-                if (index >= totalCells) continue;
-
-                const spectrumIndex = Math.floor((index / totalCells) * spectrumLength) % spectrumLength;
-                const energy = (spectrum[spectrumIndex] || 0) / 255;
-                const cellState = cellStates[index];
-                const beatFactor = audioData.beat ? 1.2 : 1.0;
-
-                const targetLightness = 0.15 + energy * 0.6 * beatFactor * settings.brightCap;
-                const targetSaturation = 0.65 + energy * 0.35;
-                const hueTimeShiftGrid = (currentTime / 12000) * 360;
-                const baseHue = sbnfGridHues[(i + j + Math.floor(currentTime / 3000)) % sbnfGridHues.length];
-                const hue = (baseHue + energy * 40 + (audioData.beat ? 15 : 0) + hueTimeShiftGrid) % 360;
-
-                const [r,g,bVal] = hslToRgb(hue, Math.min(100, targetSaturation*100), Math.min(70, targetLightness*100));
-                cellState.targetColor.setRGB(r,g,bVal);
-                cellState.currentColor.lerp(cellState.targetColor, 0.15);
-                (instancedMesh as THREE.InstancedMesh).setColorAt(index, cellState.currentColor);
-
-                const baseScaleFactor = 1.0;
-                const scalePulse = 1.0 + energy * 0.08 * beatFactor * audioData.rms;
-                const targetScale = baseScaleFactor * scalePulse;
-                cellState.currentScale = cellState.currentScale * 0.92 + targetScale * 0.08;
-
-                (instancedMesh as THREE.InstancedMesh).getMatrixAt(index, dummy.matrix);
-                const currentPosition = new THREE.Vector3().setFromMatrixPosition(dummy.matrix);
-                dummy.scale.set(cellState.currentScale, cellState.currentScale, 1);
-                dummy.position.copy(currentPosition);
-                dummy.updateMatrix();
-                (instancedMesh as THREE.InstancedMesh).setMatrixAt(index, dummy.matrix);
-            }
-        }
-        if ((instancedMesh as THREE.InstancedMesh).instanceColor) (instancedMesh as THREE.InstancedMesh).instanceColor!.needsUpdate = true;
-        if ((instancedMesh as THREE.InstancedMesh).instanceMatrix) (instancedMesh as THREE.InstancedMesh).instanceMatrix.needsUpdate = true;
-    },
-    cleanupWebGL: (webGLAssets) => {
-        if (webGLAssets && webGLAssets.instancedMesh) {
-            const mesh = webGLAssets.instancedMesh as THREE.InstancedMesh;
-            if (mesh.geometry) mesh.geometry.dispose();
-            if (mesh.material) (mesh.material as THREE.Material | THREE.Material[]).dispose();
-            if(webGLAssets.scene) (webGLAssets.scene as THREE.Scene).remove(mesh);
-        }
-=======
-    dataAiHint: 'pulsing grid light cells audio',
-    thumbnailUrl: `https://placehold.co/80x60/${SBNF_HUES_SCENE.black.toString(16)}/${SBNF_HUES_SCENE.orangeRed.toString(16)}.png`, // SBNF Black, Orange-Red
-    initWebGL: (canvas, settings) => {
-      const scene = new THREE.Scene();
-      const camera = new THREE.OrthographicCamera(canvas.width / -2, canvas.width / 2, canvas.height / 2, canvas.height / -2, 1, 1000);
-      camera.position.z = 1;
-
-      const GRID_SIZE_X = 16;
-      const GRID_SIZE_Y = Math.round(GRID_SIZE_X * (canvas.height / canvas.width)) || 1; // Ensure at least 1
-      const totalCells = GRID_SIZE_X * GRID_SIZE_Y;
-
-      const cellGeometry = new THREE.PlaneGeometry(1, 1); // Base geometry
-      const cellMaterial = new THREE.MeshBasicMaterial({ vertexColors: true }); // Use instance colors
-      const instancedMesh = new THREE.InstancedMesh(cellGeometry, cellMaterial, totalCells);
-      scene.add(instancedMesh);
-
-      const cellBaseWidth = canvas.width / GRID_SIZE_X;
-      const cellBaseHeight = canvas.height / GRID_SIZE_Y;
-      const dummy = new THREE.Object3D();
-      const cellStates = []; // For individual cell animation states
-
-      for (let y = 0; y < GRID_SIZE_Y; y++) {
-        for (let x = 0; x < GRID_SIZE_X; x++) {
-          const i = y * GRID_SIZE_X + x;
-          dummy.position.set(
-            (x - GRID_SIZE_X / 2 + 0.5) * cellBaseWidth,
-            (y - GRID_SIZE_Y / 2 + 0.5) * cellBaseHeight,
-            0
-          );
-          dummy.scale.set(cellBaseWidth * 0.85, cellBaseHeight * 0.85, 1); // 0.85 for spacing
-          dummy.updateMatrix();
-          instancedMesh.setMatrixAt(i, dummy.matrix);
-          // Initial color using SBNF Black as dim base
-          instancedMesh.setColorAt(i, new THREE.Color().setHSL(SBNF_HUES_SCENE.black / 360, 0, 0.05));
-          cellStates.push({ currentLightness: 0.05, targetLightness: 0.05, lastPulseTime: 0, hue: 0 });
-        }
+{
+  id           : 'grid_pulse',
+  name         : 'Grid Pulse',
+  displayLabel : 'GRID',
+  rendererType : 'webgl',
+
+  /* quick meta ---------------------------------------------------- */
+  dataAiHint  : 'neon grid pulse',
+  thumbnailUrl: `https://placehold.co/80x60/${SBNF_HUES_SCENE.lightLavender.toString(16)}/${SBNF_HUES_SCENE.deepPurple.toString(16)}.png`, // lavender BG, deep-purple text
+
+  /* ───────────────────────── init ──────────────────────────────── */
+  initWebGL: (canvas) => {
+    const scene  = new THREE.Scene();
+    const camera = new THREE.OrthographicCamera(
+      canvas.width  / -2,
+      canvas.width  /  2,
+      canvas.height /  2,
+      canvas.height / -2,
+      1,
+      1000
+    );
+    camera.position.z = 1;
+
+    /* grid geometry ------------------------------------------------ */
+    const GRID_SIZE_X = 16;
+    const GRID_SIZE_Y = Math.round(GRID_SIZE_X * (canvas.height / canvas.width)) || 1;
+    const totalCells  = GRID_SIZE_X * GRID_SIZE_Y;
+
+    const cellW = canvas.width  / GRID_SIZE_X;
+    const cellH = canvas.height / GRID_SIZE_Y;
+
+    // each cell is 90 % of its slot → nice gutters between tiles
+    const cellGeometry = new THREE.PlaneGeometry(cellW * 0.9, cellH * 0.9);
+    const cellMaterial = new THREE.MeshBasicMaterial({
+      vertexColors : true,
+      transparent  : true,
+      opacity      : 0.8,
+      blending     : THREE.AdditiveBlending,
+      depthWrite   : false,
+    });
+    const instancedMesh = new THREE.InstancedMesh(cellGeometry, cellMaterial, totalCells);
+    scene.add(instancedMesh);
+
+    /* per-cell state ---------------------------------------------- */
+    const dummy      = new THREE.Object3D();
+    const dimBlack   = new THREE.Color().setHSL(SBNF_HUES_SCENE.black / 360, 0, 0.05);
+    const cellStates: {
+      currentColor : THREE.Color;
+      targetColor  : THREE.Color;
+      currentScale : number;
+    }[] = [];
+
+    for (let y = 0; y < GRID_SIZE_Y; y++) {
+      for (let x = 0; x < GRID_SIZE_X; x++) {
+        const idx = y * GRID_SIZE_X + x;
+
+        dummy.position.set(
+          (x - GRID_SIZE_X / 2 + 0.5) * cellW,
+          (y - GRID_SIZE_Y / 2 + 0.5) * cellH,
+          0
+        );
+        dummy.scale.set(1, 1, 1);
+        dummy.updateMatrix();
+
+        instancedMesh.setMatrixAt(idx, dummy.matrix);
+        instancedMesh.setColorAt(idx, dimBlack);
+
+        cellStates.push({
+          currentColor: dimBlack.clone(),
+          targetColor : dimBlack.clone(),
+          currentScale: 1,
+        });
       }
-      instancedMesh.instanceMatrix.needsUpdate = true;
-      instancedMesh.instanceColor!.needsUpdate = true;
-
-      const webGLAssets: Partial<WebGLSceneAssets> = {
-        scene, camera, instancedMesh, cellGeometry, cellMaterial,
-        GRID_SIZE_X, GRID_SIZE_Y, totalCells, cellStates,
-        dummy, tempColor: new THREE.Color(),
-      };
-      return webGLAssets as WebGLSceneAssets;
-    },
-    drawWebGL: ({ renderer, audioData, settings, webGLAssets }) => {
-      const { instancedMesh, GRID_SIZE_X, GRID_SIZE_Y, cellStates, tempColor } = webGLAssets;
-      const currentTime = performance.now();
-
-      // SBNF Black background with slight trail
-      renderer.setClearColor(new THREE.Color().setHSL(SBNF_HUES_SCENE.black / 360, 0, 0.01), 0.2);
-
-      const spectrum = audioData.spectrum;
-      const spectrumLength = spectrum.length;
-      const SBNF_PULSE_HUES = [SBNF_HUES_SCENE.orangeRed, SBNF_HUES_SCENE.orangeYellow, SBNF_HUES_SCENE.lightLavender, SBNF_HUES_SCENE.deepPurple];
-
-      for (let i = 0; i < webGLAssets.totalCells!; i++) {
-        const spectrumIndex = Math.floor((i / webGLAssets.totalCells!) * spectrumLength);
-        const energy = (spectrum[spectrumIndex] / 255);
-
-        const cellState = cellStates![i];
-        if (audioData.beat && energy > 0.35 && (currentTime - cellState.lastPulseTime > 80)) {
-          cellState.targetLightness = 0.5 + energy * 0.5; // Brighter pulse on beat
-          cellState.lastPulseTime = currentTime;
-          // Cycle hue on pulse for variety
-          cellState.hue = SBNF_PULSE_HUES[Math.floor(Math.random() * SBNF_PULSE_HUES.length)];
-        } else {
-          cellState.targetLightness = 0.05 + energy * 0.3; // Base energy glow
-        }
-
-        cellState.currentLightness += (cellState.targetLightness - cellState.currentLightness) * 0.12; // Smoother interpolation
-
-        tempColor!.setHSL(
-          (cellState.hue || SBNF_HUES_SCENE.deepPurple) / 360, // Use stored hue or default
-          0.75 + energy * 0.25, // Saturation increases with energy
-          Math.max(0.02, cellState.currentLightness * settings.brightCap) // Ensure minimum visibility, apply brightCap
-        );
-        instancedMesh!.setColorAt(i, tempColor!);
+    }
+    instancedMesh.instanceMatrix.needsUpdate = true;
+    instancedMesh.instanceColor!.needsUpdate = true;
+
+    return {
+      scene,
+      camera,
+      instancedMesh,
+      GRID_SIZE_X,
+      GRID_SIZE_Y,
+      totalCells,
+      cellW,
+      cellH,
+      cellStates,
+      dummy,
+      tempColor: new THREE.Color(),
+      bgColor  : new THREE.Color().setHSL(SBNF_HUES_SCENE.black / 360, 0, 0.02),
+    } as WebGLSceneAssets;
+  },
+
+  /* ───────────────────────── draw ──────────────────────────────── */
+  drawWebGL: ({ renderer, audioData, settings, webGLAssets }) => {
+    if (!webGLAssets) return;
+
+    const {
+      instancedMesh,
+      GRID_SIZE_X,
+      GRID_SIZE_Y,
+      totalCells,
+      cellStates,
+      dummy,
+      tempColor,
+      bgColor,
+    } = webGLAssets as any;
+
+    /* clear -------------------------------------------------------- */
+    renderer.setClearColor(bgColor.getHex(), 0.18);
+
+    /* audio + colour palettes ------------------------------------- */
+    const spectrum        = audioData.spectrum;
+    const spectrumLength  = spectrum.length;
+    const PALETTE         = [
+      SBNF_HUES_SCENE.orangeRed,
+      SBNF_HUES_SCENE.orangeYellow,
+      SBNF_HUES_SCENE.lightLavender,
+      SBNF_HUES_SCENE.tronBlue,
+    ];
+
+    const now = performance.now();
+
+    for (let y = 0; y < GRID_SIZE_Y; y++) {
+      for (let x = 0; x < GRID_SIZE_X; x++) {
+        const idx       = y * GRID_SIZE_X + x;
+        const specIdx   = Math.floor((idx / totalCells) * spectrumLength);
+        const energy    = (spectrum[specIdx] || 0) / 255;
+
+        const cell      = cellStates[idx];
+
+        /* ----- colour target ------------------------------------- */
+        const baseHue   = PALETTE[(x + y + Math.floor(now / 4000)) % PALETTE.length];
+        const hueShift  = (now / 14000) * 360;
+        const hue       = (baseHue + energy * 40 + (audioData.beat ? 20 : 0) + hueShift) % 360;
+        const sat       = 70 + energy * 25;
+        const light     = 15 + energy * 60 * settings.brightCap;
+        const [r, g, b] = hslToRgb(hue, sat, light);
+
+        cell.targetColor.setRGB(r, g, b);
+        cell.currentColor.lerp(cell.targetColor, 0.15);
+        instancedMesh.setColorAt(idx, cell.currentColor);
+
+        /* ----- scale (pulse) ------------------------------------- */
+        const scaleGoal = 1 + energy * 0.1 * (audioData.beat ? 1.4 : 1) * audioData.rms;
+        cell.currentScale = cell.currentScale * 0.9 + scaleGoal * 0.1;
+
+        instancedMesh.getMatrixAt(idx, dummy.matrix);
+        const pos = new THREE.Vector3().setFromMatrixPosition(dummy.matrix);
+        dummy.scale.set(cell.currentScale, cell.currentScale, 1);
+        dummy.position.copy(pos);
+        dummy.updateMatrix();
+        instancedMesh.setMatrixAt(idx, dummy.matrix);
       }
-      instancedMesh!.instanceColor!.needsUpdate = true;
-    },
-    cleanupWebGL: (webGLAssets) => {
-      webGLAssets.instancedMesh?.dispose();
-      webGLAssets.cellGeometry?.dispose();
-      webGLAssets.cellMaterial?.dispose();
->>>>>>> 1566a365
+    }
+
+    instancedMesh.instanceColor!.needsUpdate  = true;
+    instancedMesh.instanceMatrix.needsUpdate  = true;
+  },
+
+  /* ──────────────────────── cleanup ────────────────────────────── */
+  cleanupWebGL: (assets) => {
+    if (!assets?.instancedMesh) return;
+    assets.scene?.remove(assets.instancedMesh);
+    assets.instancedMesh.geometry.dispose();
+    (assets.instancedMesh.material as THREE.Material).dispose();
+    assets.cellStates = [];
+  },
+},
+
     },
   },
    {
@@ -1740,161 +1464,147 @@
     name: 'Spectrum Bars',
     displayLabel: 'BARS',
     rendererType: 'webgl',
-<<<<<<< HEAD
-    thumbnailUrl: 'https://placehold.co/120x80/5A36BB/FDB143.png?text=BARS&font=poppins', // SBNF Deep Purple BG, Mustard Gold Text
-    dataAiHint: 'audio spectrum analysis',
-=======
-    dataAiHint: 'frequency bars audio spectrum',
-    thumbnailUrl: `https://placehold.co/80x60/${SBNF_HUES_SCENE.black.toString(16)}/${SBNF_HUES_SCENE.orangeRed.toString(16)}.png`, // SBNF Black, Orange-Red
->>>>>>> 1566a365
+dataAiHint  : 'audio spectrum analysis',
+thumbnailUrl: 'https://placehold.co/80x60/5A36BB/FDB143.png?text=BARS&font=poppins', // SBNF Deep-Purple BG, Mustard-Gold text
+
     initWebGL: (canvas, settings) => {
       const scene = new THREE.Scene();
       const camera = new THREE.OrthographicCamera(canvas.width / -2, canvas.width / 2, canvas.height / 2, canvas.height / -2, 1, 1000);
       camera.position.z = 1;
 
-<<<<<<< HEAD
-      const numBars = Math.floor((settings.fftSize / 2) * 0.8);
-      const barPlusGapWidth = (canvas.width * 0.95) / numBars;
-      const barActualWidth = barPlusGapWidth * 0.75;
-
-      const barGeometry = new THREE.PlaneGeometry(barActualWidth, 1); // Height will be set by scale
-      const barMaterial = new THREE.MeshBasicMaterial({ vertexColors: true, transparent: true, opacity: 0.9 });
-      const instancedMesh = new THREE.InstancedMesh(barGeometry, barMaterial, numBars);
-      const dummy = new THREE.Object3D();
-      const initialColor = new THREE.Color(SBNF_HUES_SCENE.deepPurple);
-
-      for (let i = 0; i < numBars; i++) {
-        const xPosition = (i - (numBars - 1) / 2) * barPlusGapWidth;
-        dummy.position.set(xPosition, -canvas.height / 2 + 0.5, 0); // Start at bottom, height will be scaled
-        dummy.scale.set(1, 1, 1); // Initial height 1
-        dummy.updateMatrix();
-        instancedMesh.setMatrixAt(i, dummy.matrix);
-        instancedMesh.setColorAt(i, initialColor);
-      }
-      scene.add(instancedMesh);
-
-      return {
-        scene, camera, instancedMesh, numBars, barWidth: barPlusGapWidth, barActualWidth,
-        dummy: new THREE.Object3D(),
-        tempColor: new THREE.Color(),
-        bgColor: new THREE.Color().setHSL(SBNF_HUES_SCENE.deepPurple/360, 0.56, 0.47), // SBNF Deep Purple
-        lastFrameTimeWebGL: performance.now(),
-      } as WebGLSceneAssets;
-    },
-    drawWebGL: ({ renderer, audioData, settings, webGLAssets, canvasWidth, canvasHeight }) => {
-      if (!webGLAssets || !webGLAssets.instancedMesh || !webGLAssets.dummy || !webGLAssets.tempColor || !webGLAssets.bgColor || typeof webGLAssets.lastFrameTimeWebGL === 'undefined') return;
-      const { instancedMesh, numBars, barWidth, barActualWidth, dummy, tempColor, bgColor } = webGLAssets as any;
-
-      const currentTime = performance.now();
-      webGLAssets.lastFrameTimeWebGL = currentTime;
-
-      if (renderer) {
-        renderer.setClearColor((bgColor as THREE.Color).getHex(), 1);
-      }
-
-
-      const spectrum = audioData.spectrum;
-      const effectiveBrightCap = Math.max(0.05, settings.brightCap);
-      const sbnfBarHues = [SBNF_HUES_SCENE.orangeRed, SBNF_HUES_SCENE.orangeYellow, SBNF_HUES_SCENE.lightLavender, SBNF_HUES_SCENE.deepPurple, SBNF_HUES_SCENE.tronBlue];
-
-      const spectrumSumForSilenceCheck = spectrum.reduce((s, v) => s + v, 0);
-      const isAudioSilent = audioData.rms < 0.01 && spectrumSumForSilenceCheck < (numBars * 0.5);
-
-      for (let i = 0; i < numBars; i++) {
-        if (i >= spectrum.length) continue;
-
-        const normalizedValue = isAudioSilent ? 0.001 : (spectrum[i] || 0) / 255;
-        const barHeightBase = normalizedValue * canvasHeight * effectiveBrightCap * 1.0;
-        const barHeight = Math.max(1, barHeightBase * (0.5 + audioData.rms * 0.5 + (audioData.beat ? 0.2 : 0)));
-
-        dummy.scale.set(1, barHeight, 1);
-
-        const xPosition = (i - (numBars - 1) / 2) * barWidth;
-        dummy.position.set(xPosition, barHeight / 2 - canvasHeight / 2, 0);
-
-        dummy.updateMatrix();
-        (instancedMesh as THREE.InstancedMesh).setMatrixAt(i, dummy.matrix);
-
-        const hueIndex = Math.floor((i / numBars) * sbnfBarHues.length);
-        const baseHue = sbnfBarHues[hueIndex % sbnfBarHues.length];
-        const hueTimeShiftBars = (currentTime / 15000) * 360;
-        const hue = (baseHue + normalizedValue * 35 + (audioData.beat ? 20 : 0) + hueTimeShiftBars) % 360;
-        const saturation = 65 + normalizedValue * 35;
-        const lightness = 35 + normalizedValue * 40 + (audioData.beat ? 10 : 0);
-
-        const [r,g,bVal] = hslToRgb(hue, Math.min(100, saturation), Math.min(75, lightness));
-        tempColor.setRGB(r, g, bVal);
-        (instancedMesh as THREE.InstancedMesh).setColorAt(i, tempColor);
-      }
-      if ((instancedMesh as THREE.InstancedMesh).instanceMatrix) (instancedMesh as THREE.InstancedMesh).instanceMatrix.needsUpdate = true;
-      if ((instancedMesh as THREE.InstancedMesh).instanceColor) (instancedMesh as THREE.InstancedMesh).instanceColor!.needsUpdate = true;
-    },
-    cleanupWebGL: (webGLAssets) => {
-      if (webGLAssets && webGLAssets.instancedMesh) {
-        const mesh = webGLAssets.instancedMesh as THREE.InstancedMesh;
-        if (mesh.geometry) mesh.geometry.dispose();
-        if (mesh.material) (mesh.material as THREE.Material | THREE.Material[]).dispose();
-        if(webGLAssets.scene) (webGLAssets.scene as THREE.Scene).remove(mesh);
-      }
-=======
-      const numBars = Math.floor(settings.fftSize / 2); // Ensure integer
-      const barGeometry = new THREE.PlaneGeometry(1, 1);
-      const barMaterial = new THREE.MeshBasicMaterial({ vertexColors: true });
-      const instancedMesh = new THREE.InstancedMesh(barGeometry, barMaterial, numBars);
-      scene.add(instancedMesh);
-
-      const webGLAssets: Partial<WebGLSceneAssets> = {
-        scene, camera, instancedMesh, barGeometry, barMaterial, numBars,
-        dummy: new THREE.Object3D(), tempColor: new THREE.Color(),
-        lastCanvasWidth: 0, lastCanvasHeight: 0,
-      };
-      return webGLAssets as WebGLSceneAssets;
-    },
-    drawWebGL: ({ renderer, audioData, settings, webGLAssets, canvasWidth, canvasHeight }) => {
-      const { instancedMesh, numBars, dummy, tempColor } = webGLAssets;
-      const spectrum = audioData.spectrum;
-
-      // SBNF Deep Purple background
-      renderer.setClearColor(new THREE.Color().setHSL(SBNF_HUES_SCENE.deepPurple / 360, 0.56, 0.47), 1.0);
-
-      const barActualWidth = canvasWidth / numBars!;
-      const SBNF_BAR_HUES = [SBNF_HUES_SCENE.orangeRed, SBNF_HUES_SCENE.orangeYellow, SBNF_HUES_SCENE.lightLavender];
-
-      const spectrumSumForSilenceCheck = spectrum.reduce((s, v) => s + v, 0);
-      const isAudioSilent = audioData.rms < 0.015 && spectrumSumForSilenceCheck < (spectrum.length * 0.8); // Adjusted threshold
-
-      for (let i = 0; i < numBars!; i++) {
-        const value = isAudioSilent ? 0.002 : spectrum[i] / 255;
-        const effectiveBrightCap = Math.max(0.1, settings.brightCap);
-        const barHeight = Math.max(1, value * canvasHeight * 0.85 * effectiveBrightCap * (1 + audioData.rms * 0.4));
-
-        const hueTimeShift = performance.now() * 0.00003;
-        const hueIndex = Math.floor((i / numBars!) * SBNF_BAR_HUES.length + hueTimeShift) % SBNF_BAR_HUES.length;
-        const hue = SBNF_BAR_HUES[hueIndex];
-        const saturation = 0.7 + value * 0.3;
-        const lightness = 0.45 + value * 0.3 + (audioData.beat ? 0.1 : 0);
-
-        tempColor!.setHSL(hue / 360, saturation, Math.min(0.8, lightness));
-
-        dummy!.position.set(
-          (i - numBars! / 2 + 0.5) * barActualWidth,
-          barHeight / 2 - canvasHeight / 2,
-          0
-        );
-        dummy!.scale.set(barActualWidth * 0.9, barHeight, 1);
-        dummy!.updateMatrix();
-
-        instancedMesh!.setMatrixAt(i, dummy!.matrix);
-        instancedMesh!.setColorAt(i, tempColor!);
-      }
-      instancedMesh!.instanceMatrix.needsUpdate = true;
-      instancedMesh!.instanceColor!.needsUpdate = true;
-    },
-    cleanupWebGL: (webGLAssets) => {
-      webGLAssets.instancedMesh?.dispose();
-      webGLAssets.barGeometry?.dispose();
-      webGLAssets.barMaterial?.dispose();
->>>>>>> 1566a365
+// ---------------------------------------------------------------------------
+//  BARS  – frequency-spectrum visualiser
+// ---------------------------------------------------------------------------
+thumbnailUrl: 'https://placehold.co/80x60/5A36BB/FDB143.png?text=BARS&font=poppins', // Deep-Purple BG, Mustard-Gold text
+dataAiHint   : 'audio spectrum analysis',
+
+initWebGL: (canvas, settings) => {
+  const scene   = new THREE.Scene();
+  const camera  = new THREE.OrthographicCamera(
+    canvas.width  / -2, canvas.width  / 2,
+    canvas.height /  2, canvas.height / -2,
+    1, 1000
+  );
+  camera.position.z = 1;
+
+  // ── bar layout ───────────────────────────────────────────────────────────
+  const numBars          = Math.floor((settings.fftSize / 2) * 0.8);   // use ~80 % of FFT bins
+  const barPlusGapWidth  = (canvas.width * 0.95) / numBars;            // 5 % side-padding
+  const barActualWidth   = barPlusGapWidth * 0.75;                     // leave 25 % gap
+
+  // geometry + material for instancing
+  const barGeometry  = new THREE.PlaneGeometry(barActualWidth, 1);     // unit-height; scaled per-frame
+  const barMaterial  = new THREE.MeshBasicMaterial({ vertexColors: true, transparent: true, opacity: 0.9 });
+  const instancedMesh = new THREE.InstancedMesh(barGeometry, barMaterial, numBars);
+  scene.add(instancedMesh);
+
+  // place zero-height bars along the bottom
+  const dummy      = new THREE.Object3D();
+  const initialCol = new THREE.Color(SBNF_HUES_SCENE.deepPurple);
+  for (let i = 0; i < numBars; i++) {
+    const x = (i - (numBars - 1) / 2) * barPlusGapWidth;
+    dummy.position.set(x, -canvas.height / 2 + 0.5, 0);
+    dummy.scale.set(1, 1, 1);
+    dummy.updateMatrix();
+    instancedMesh.setMatrixAt(i, dummy.matrix);
+    instancedMesh.setColorAt(i, initialCol);
+  }
+  instancedMesh.instanceMatrix.needsUpdate = true;
+  instancedMesh.instanceColor!.needsUpdate = true;
+
+  return {
+    scene,
+    camera,
+    instancedMesh,
+    // helpers for draw / cleanup
+    numBars,
+    barWidth      : barPlusGapWidth,
+    barActualWidth,
+    barGeometry,
+    barMaterial,
+    dummy         : new THREE.Object3D(),
+    tempColor     : new THREE.Color(),
+    bgColor       : new THREE.Color().setHSL(SBNF_HUES_SCENE.deepPurple / 360, 0.56, 0.47),
+    lastFrameTimeWebGL: performance.now(),
+  } as WebGLSceneAssets;
+},
+
+drawWebGL: ({ renderer, audioData, settings, webGLAssets, canvasWidth, canvasHeight }) => {
+  if (!webGLAssets?.instancedMesh) return;
+
+  const {
+    instancedMesh,
+    numBars,
+    barWidth,
+    dummy,
+    tempColor,
+    bgColor,
+  } = webGLAssets as any;
+
+  const now = performance.now();
+  webGLAssets.lastFrameTimeWebGL = now;
+
+  // clear
+  renderer?.setClearColor(bgColor.getHex(), 1);
+
+  // helpers
+  const spectrum            = audioData.spectrum;
+  const effectiveBrightCap  = Math.max(0.05, settings.brightCap);
+  const SBNF_BAR_HUES       = [
+    SBNF_HUES_SCENE.orangeRed,
+    SBNF_HUES_SCENE.orangeYellow,
+    SBNF_HUES_SCENE.lightLavender,
+    SBNF_HUES_SCENE.deepPurple,
+    SBNF_HUES_SCENE.tronBlue,
+  ];
+  const sumSpectrum         = spectrum.reduce((s, v) => s + v, 0);
+  const audioSilent         = audioData.rms < 0.01 && sumSpectrum < numBars * 0.5;
+
+  for (let i = 0; i < numBars; i++) {
+    if (i >= spectrum.length) continue;
+
+    // height
+    const value     = audioSilent ? 0.001 : (spectrum[i] || 0) / 255;
+    const barHeight = Math.max(
+      1,
+      value * canvasHeight * effectiveBrightCap *
+        (0.5 + audioData.rms * 0.5 + (audioData.beat ? 0.2 : 0))
+    );
+
+    // transform
+    const x = (i - (numBars - 1) / 2) * barWidth;
+    dummy.position.set(x, barHeight / 2 - canvasHeight / 2, 0);
+    dummy.scale.set(1, barHeight, 1);
+    dummy.updateMatrix();
+    instancedMesh.setMatrixAt(i, dummy.matrix);
+
+    // colour
+    const hueIndex  = Math.floor((i / numBars) * SBNF_BAR_HUES.length);
+    const baseHue   = SBNF_BAR_HUES[hueIndex];
+    const hueShift  = (now / 15000) * 360;
+    const hue       = (baseHue + value * 35 + (audioData.beat ? 20 : 0) + hueShift) % 360;
+    const sat       = 65 + value * 35;
+    const light     = 35 + value * 40 + (audioData.beat ? 10 : 0);
+    const [r, g, b] = hslToRgb(hue, Math.min(100, sat), Math.min(75, light));
+    tempColor.setRGB(r, g, b);
+    instancedMesh.setColorAt(i, tempColor);
+  }
+
+  instancedMesh.instanceMatrix.needsUpdate = true;
+  instancedMesh.instanceColor!.needsUpdate = true;
+},
+
+cleanupWebGL: (webGLAssets) => {
+  if (!webGLAssets?.instancedMesh) return;
+  const mesh = webGLAssets.instancedMesh as THREE.InstancedMesh;
+  (mesh.geometry as THREE.BufferGeometry).dispose();
+  (mesh.material as THREE.Material | THREE.Material[]).dispose();
+  (webGLAssets.scene as THREE.Scene)?.remove(mesh);
+
+  webGLAssets.barGeometry?.dispose?.();
+  webGLAssets.barMaterial?.dispose?.();
+},
+
     },
   },
   {
@@ -1902,306 +1612,251 @@
     name: 'Radial Burst',
     displayLabel: 'BURST',
     rendererType: 'webgl',
-<<<<<<< HEAD
-    thumbnailUrl: 'https://placehold.co/120x80/FF441A/000000.png?text=BURST&font=poppins', // SBNF Orange-Red BG, Black Text
-    dataAiHint: 'abstract explosion particles',
-    initWebGL: (canvas, settings) => {
-      const scene = new THREE.Scene();
-      const camera = new THREE.PerspectiveCamera(75, canvas.width / canvas.height, 0.1, 1000);
-      camera.position.z = 200;
-
-      const PARTICLE_COUNT = 4000;
-=======
-    dataAiHint: 'particle explosion audio beat',
-    thumbnailUrl: `https://placehold.co/80x60/${SBNF_HUES_SCENE.black.toString(16)}/${SBNF_HUES_SCENE.orangeRed.toString(16)}.png`,
-    initWebGL: (canvas, settings) => {
-      const scene = new THREE.Scene();
-      const camera = new THREE.PerspectiveCamera(75, canvas.width / canvas.height, 0.1, 1000);
-      camera.position.z = 300;
-
-      const PARTICLE_COUNT = 4000; // Adjusted from 5000
->>>>>>> 1566a365
+// ---------------------------------------------------------------------------
+//  BURST  – particle-explosion scene
+// ---------------------------------------------------------------------------
+thumbnailUrl: `https://placehold.co/80x60/${SBNF_HUES_SCENE.black.toString(16)}/${SBNF_HUES_SCENE.orangeRed.toString(16)}.png?text=BURST`,
+dataAiHint  : 'particle explosion audio beat',
+
+initWebGL: (canvas, settings) => {
+  const scene  = new THREE.Scene();
+  const camera = new THREE.PerspectiveCamera(75, canvas.width / canvas.height, 0.1, 1000);
+  camera.position.z = 300;                             // slightly wider view than the old 200
+
+  const PARTICLE_COUNT = 4000; // (was 5000 in an earlier draft)
+
+  // … rest of initialisation …
+},
+
       const positions = new Float32Array(PARTICLE_COUNT * 3);
       const colors = new Float32Array(PARTICLE_COUNT * 3);
       const velocities = new Float32Array(PARTICLE_COUNT * 3);
       const lifetimes = new Float32Array(PARTICLE_COUNT);
-<<<<<<< HEAD
-      const spawnTimes = new Float32Array(PARTICLE_COUNT);
-
-      for (let i = 0; i < PARTICLE_COUNT; i++) {
-          lifetimes[i] = 0;
-          const pIdx = i * 3;
-          positions[pIdx] = 0; positions[pIdx + 1] = 100000; positions[pIdx + 2] = 0; // Start off-screen
-      }
-=======
-      const initialLifetimes = new Float32Array(PARTICLE_COUNT); // To store initial for fading
->>>>>>> 1566a365
+// --- particle attribute buffers ------------------------------------------------
+const spawnTimes       = new Float32Array(PARTICLE_COUNT);  // track birth-times
+const lifetimes        = new Float32Array(PARTICLE_COUNT);  // remaining lifetime
+const initialLifetimes = new Float32Array(PARTICLE_COUNT);  // store original lifetime
+
+for (let i = 0; i < PARTICLE_COUNT; i++) {
+  lifetimes[i]        = 0;
+  initialLifetimes[i] = 0;
+  spawnTimes[i]       = 0;
+
+  // park particle far off-screen until it’s needed
+  const pIdx = i * 3;
+  positions[pIdx + 0] = 0;
+  positions[pIdx + 1] = 100000;
+  positions[pIdx + 2] = 0;
+}
+
 
       const geometry = new THREE.BufferGeometry();
       geometry.setAttribute('position', new THREE.BufferAttribute(positions, 3));
       geometry.setAttribute('color', new THREE.BufferAttribute(colors, 3));
 
       const material = new THREE.PointsMaterial({
-<<<<<<< HEAD
-        size: 2.0,
-        vertexColors: true,
-        transparent: true,
-        blending: THREE.AdditiveBlending,
-        depthWrite: false,
-        sizeAttenuation: true
-=======
-        size: 3,
-        vertexColors: true,
-        transparent: true,
-        opacity: 0.85,
-        blending: THREE.AdditiveBlending,
-        sizeAttenuation: true,
-        depthWrite: false,
->>>>>>> 1566a365
+const particleMaterial = new THREE.PointsMaterial({
+  size: 3,                       // default point size (from master)
+  vertexColors: true,            // use per-particle colors
+  transparent: true,
+  opacity: 0.85,                 // keep explicit opacity control
+  blending: THREE.AdditiveBlending,
+  sizeAttenuation: true,         // correct perspective attenuation
+  depthWrite: false              // don’t write to the depth buffer
+});
+
       });
       const particles = new THREE.Points(geometry, material);
       scene.add(particles);
 
-<<<<<<< HEAD
-      return {
-        scene, camera, particles, material, geometry, positions, colors, velocities, lifetimes, spawnTimes,
-        PARTICLE_COUNT, lastBeatSpawnTime: 0, lastAmbientSpawnTime: 0, tempColor: new THREE.Color(),
-        lastFrameTimeWebGL: performance.now(), bgColor: new THREE.Color(SBNF_HUES_SCENE.black),
-      } as WebGLSceneAssets;
-    },
-    drawWebGL: ({ renderer, audioData, settings, webGLAssets, canvasWidth, canvasHeight }) => {
-        if (!webGLAssets || !webGLAssets.particles || !webGLAssets.geometry || !webGLAssets.bgColor || typeof webGLAssets.lastFrameTimeWebGL === 'undefined') return;
-
-        const { particles, material, geometry, positions, colors, velocities, lifetimes, spawnTimes, PARTICLE_COUNT, tempColor, bgColor } = webGLAssets as any;
-
-        const currentTime = performance.now();
-        const deltaTime = (currentTime - webGLAssets.lastFrameTimeWebGL) / 1000.0;
-        webGLAssets.lastFrameTimeWebGL = currentTime;
-
-        if (renderer) {
-            renderer.autoClear = false;
-            renderer.setClearColor((bgColor as THREE.Color).getHex(), 0.06); // For trails
-            renderer.clear();
-        }
-
-
-        const sbnfHuesBurst = [SBNF_HUES_SCENE.orangeRed, SBNF_HUES_SCENE.orangeYellow, SBNF_HUES_SCENE.lightPeach];
-        const sbnfHuesAmbient = [SBNF_HUES_SCENE.lightLavender, SBNF_HUES_SCENE.deepPurple, SBNF_HUES_SCENE.tronBlue];
-
-        const beatCooldown = 100;
-        if (audioData.beat && (currentTime - (webGLAssets.lastBeatSpawnTime || 0) > beatCooldown)) {
-            webGLAssets.lastBeatSpawnTime = currentTime;
-            let burstParticlesToSpawn = Math.floor(PARTICLE_COUNT * (0.08 + audioData.bassEnergy * 0.25));
-            burstParticlesToSpawn = Math.min(burstParticlesToSpawn, Math.floor(PARTICLE_COUNT * 0.12));
-            let spawnedThisBeat = 0;
-
-            for (let i = 0; i < PARTICLE_COUNT && spawnedThisBeat < burstParticlesToSpawn; i++) {
-                if (lifetimes[i] <= 0) {
-                    const pIdx = i * 3;
-                    positions[pIdx] = 0; positions[pIdx + 1] = 0; positions[pIdx + 2] = 0;
-
-                    const theta = Math.random() * Math.PI * 2;
-                    const phi = Math.acos(2 * Math.random() - 1.0);
-                    const speed = 100 + Math.random() * 150 + audioData.bassEnergy * 200 + audioData.rms * 100;
-
-                    velocities[pIdx]     = speed * Math.sin(phi) * Math.cos(theta);
-                    velocities[pIdx + 1] = speed * Math.sin(phi) * Math.sin(theta);
-                    velocities[pIdx + 2] = speed * Math.cos(phi);
-
-                    const hue = sbnfHuesBurst[Math.floor(Math.random() * sbnfHuesBurst.length)];
-                    const [r, g, bVal] = hslToRgb(hue, 100, 50 + Math.random() * 20);
-                    tempColor.setRGB(r, g, bVal);
-                    colors[pIdx] = tempColor.r; colors[pIdx + 1] = tempColor.g; colors[pIdx + 2] = tempColor.b;
-
-                    lifetimes[i] = 0.7 + Math.random() * 1.0;
-                    spawnTimes[i] = currentTime;
-                    spawnedThisBeat++;
-                }
-            }
-=======
-      for (let i = 0; i < PARTICLE_COUNT; i++) {
-        lifetimes[i] = 0; // Initialize as "dead"
-        const pIdx = i * 3;
-        positions[pIdx] = positions[pIdx + 1] = positions[pIdx + 2] = 10000; // Move off-screen
-      }
-
-      const webGLAssets: Partial<WebGLSceneAssets> = {
-        scene, camera, particles, particleMaterial: material, particleGeometry: geometry,
-        positions, colors, velocities, lifetimes, initialLifetimes, PARTICLE_COUNT,
-        lastBeatTime: 0, lastAmbientSpawnTime: 0, lastFrameTimeWebGL: performance.now(),
-        tempColor: new THREE.Color(),
-      };
-      return webGLAssets as WebGLSceneAssets;
-    },
-    drawWebGL: ({ renderer, audioData, settings, webGLAssets, canvasWidth, canvasHeight }) => {
-      const currentTime = performance.now();
-      const deltaTime = (currentTime - webGLAssets.lastFrameTimeWebGL!) / 1000;
-      webGLAssets.lastFrameTimeWebGL = currentTime;
-
-      const { particles, positions, colors, velocities, lifetimes, initialLifetimes, PARTICLE_COUNT, tempColor } = webGLAssets;
-
-      renderer.setClearColor(new THREE.Color().setHSL(SBNF_HUES_SCENE.black / 360, 0, 0.02), 0.2); // Darker SBNF Black, more trails
-
-      const beatCooldown = 80; // ms
-      const dragFactor = 0.965;
-      const SBNF_BURST_HUES_RADIAL = [SBNF_HUES_SCENE.orangeRed, SBNF_HUES_SCENE.orangeYellow, SBNF_HUES_SCENE.lightPeach];
-      const SBNF_AMBIENT_HUES_RADIAL = [SBNF_HUES_SCENE.deepPurple, SBNF_HUES_SCENE.lightLavender];
-
-      if (audioData.beat && (currentTime - webGLAssets.lastBeatTime! > beatCooldown)) {
-        webGLAssets.lastBeatTime = currentTime;
-        let burstSpawned = 0;
-        const maxBurstParticlesThisBeat = Math.floor(PARTICLE_COUNT! * (0.08 + audioData.bassEnergy * 0.22)); // Reduced multiplier
-
-        for (let i = 0; i < PARTICLE_COUNT! && burstSpawned < maxBurstParticlesThisBeat; i++) {
-          if (lifetimes![i] <= 0) {
-            const pIdx = i * 3;
-            positions![pIdx] = positions![pIdx + 1] = positions![pIdx + 2] = 0;
-            const phi = Math.random() * Math.PI * 2;
-            const theta = Math.acos((Math.random() * 2) - 1);
-            const speed = 120 + (audioData.rms + audioData.bassEnergy * 1.5) * 220 * (Math.random() * 0.4 + 0.8);
-            velocities![pIdx] = Math.sin(theta) * Math.cos(phi) * speed;
-            velocities![pIdx + 1] = Math.sin(theta) * Math.sin(phi) * speed;
-            velocities![pIdx + 2] = Math.cos(theta) * speed;
-            initialLifetimes![i] = 1.2 + Math.random() * 1.3;
-            lifetimes![i] = initialLifetimes![i];
-            const hue = SBNF_BURST_HUES_RADIAL[Math.floor(Math.random() * SBNF_BURST_HUES_RADIAL.length)];
-            tempColor!.setHSL(hue / 360, 0.95, 0.65 + Math.random() * 0.15);
-            colors![pIdx] = tempColor!.r; colors![pIdx + 1] = tempColor!.g; colors![pIdx + 2] = tempColor!.b;
-            burstSpawned++;
-          }
->>>>>>> 1566a365
+// ──────────────────────────────────────────────────────────────────────────────
+//  ✨  Radial-Burst WebGL assets  ✨
+// ──────────────────────────────────────────────────────────────────────────────
+const webGLAssets: Partial<WebGLSceneAssets> & {
+  /** raw buffers we mutate every frame */
+  positions: Float32Array;
+  colors: Float32Array;
+  velocities: Float32Array;
+  lifetimes: Float32Array;
+  initialLifetimes: Float32Array;   // master-only, preserved for fade maths
+  spawnTimes: Float32Array;         // stable-only, preserved for analytics / fx
+
+  /** bookkeeping */
+  PARTICLE_COUNT: number;
+  lastBeatTime: number;             // unified name (aka lastBeatSpawnTime)
+  lastAmbientSpawnTime: number;
+  lastFrameTimeWebGL: number;
+
+  /** scratch helpers */
+  tempColor: THREE.Color;
+  bgColor: THREE.Color;
+} = {
+  // scene graph
+  scene,
+  camera,
+  particles,
+
+  // geometry & material handles (master naming style)
+  particleMaterial: material,
+  particleGeometry: geometry,
+
+  // shared typed-arrays
+  positions,
+  colors,
+  velocities,
+  lifetimes,
+  initialLifetimes,   // << new in stable branch; now kept
+  spawnTimes,         // << new in master branch; now kept
+
+  // config / state
+  PARTICLE_COUNT,
+  lastBeatTime: 0,    // formerly lastBeatSpawnTime
+  lastAmbientSpawnTime: 0,
+  lastFrameTimeWebGL: performance.now(),
+
+  // helpers
+  tempColor: new THREE.Color(),
+  bgColor : new THREE.Color(SBNF_HUES_SCENE.black)
+};
+
+return webGLAssets as WebGLSceneAssets;
+
         }
       }
 
-<<<<<<< HEAD
-        const ambientSpawnRate = 30 + audioData.rms * 80;
-        const ambientSpawnInterval = 1000 / Math.max(1, ambientSpawnRate);
-        if (currentTime - (webGLAssets.lastAmbientSpawnTime || 0) > ambientSpawnInterval) {
-            webGLAssets.lastAmbientSpawnTime = currentTime;
-            let spawnedAmbient = 0;
-            const maxAmbientSpawn = Math.floor(PARTICLE_COUNT * 0.03);
-
-            for (let i = 0; i < PARTICLE_COUNT && spawnedAmbient < maxAmbientSpawn; i++) {
-                if (lifetimes[i] <= 0) {
-                    const pIdx = i * 3;
-                    positions[pIdx] = 0; positions[pIdx + 1] = 0; positions[pIdx + 2] = 0;
-
-                    const theta = Math.random() * Math.PI * 2; const phi = Math.acos(2 * Math.random() - 1.0);
-                    const speed = 20 + Math.random() * 30 + audioData.midEnergy * 50;
-
-                    velocities[pIdx]     = speed * Math.sin(phi) * Math.cos(theta);
-                    velocities[pIdx + 1] = speed * Math.sin(phi) * Math.sin(theta);
-                    velocities[pIdx + 2] = speed * Math.cos(phi);
-
-                    const hue = sbnfHuesAmbient[Math.floor(Math.random() * sbnfHuesAmbient.length)];
-                    const [r, g, bVal] = hslToRgb(hue, 70 + Math.random() * 30, 40 + Math.random() * 20);
-                    tempColor.setRGB(r, g, bVal);
-                    colors[pIdx] = tempColor.r; colors[pIdx + 1] = tempColor.g; colors[pIdx + 2] = tempColor.b;
-
-                    lifetimes[i] = 1.5 + Math.random() * 1.5;
-                    spawnTimes[i] = currentTime;
-                    spawnedAmbient++;
-                }
-            }
-        }
-
-        const dragFactor = 0.98;
-        for (let i = 0; i < PARTICLE_COUNT; i++) {
-            const pIdx = i * 3;
-            if (lifetimes[i] > 0) {
-                const ageMs = (currentTime - spawnTimes[i]);
-                const initialLifetimeForRatioMs = (spawnTimes[i] + lifetimes[i] * 1000) - spawnTimes[i];
-
-                lifetimes[i] -= deltaTime;
-
-                if (lifetimes[i] <= 0) {
-                    positions[pIdx + 1] = 100000; // Move far away
-                    continue;
-                }
-
-                velocities[pIdx] *= dragFactor; velocities[pIdx + 1] *= dragFactor; velocities[pIdx + 2] *= dragFactor;
-                positions[pIdx]     += velocities[pIdx] * deltaTime;
-                positions[pIdx + 1] += velocities[pIdx + 1] * deltaTime;
-                positions[pIdx + 2] += velocities[pIdx + 2] * deltaTime;
-
-                const lifeRatio = Math.max(0, lifetimes[i] / (initialLifetimeForRatioMs/1000 + 0.0001) );
-                const fadeFactor = Math.pow(lifeRatio, 0.5);
-                colors[pIdx] *= fadeFactor; colors[pIdx+1] *= fadeFactor; colors[pIdx+2] *= fadeFactor;
-            } else {
-                 positions[pIdx+1] = 100000;
-                 colors[pIdx] = 0; colors[pIdx+1] = 0; colors[pIdx+2] = 0;
-            }
-=======
-      let ambientSpawnedThisFrame = 0;
-      const maxAmbientSpawnPerFrame = Math.floor(PARTICLE_COUNT! * 0.02); // Reduced cap
-      if (audioData.rms > 0.03 && (currentTime - webGLAssets.lastAmbientSpawnTime! > 50)) {
-        webGLAssets.lastAmbientSpawnTime = currentTime;
-        for (let i = 0; i < PARTICLE_COUNT! && ambientSpawnedThisFrame < maxAmbientSpawnPerFrame; i++) {
-          if (lifetimes![i] <= 0) {
-            const pIdx = i * 3;
-            positions![pIdx] = positions![pIdx + 1] = positions![pIdx + 2] = 0;
-            const phi = Math.random() * Math.PI * 2;
-            const theta = Math.acos((Math.random() * 2) - 1);
-            const speed = 35 + audioData.rms * 120 * (Math.random() * 0.5 + 0.4);
-            velocities![pIdx] = Math.sin(theta) * Math.cos(phi) * speed;
-            velocities![pIdx + 1] = Math.sin(theta) * Math.sin(phi) * speed;
-            velocities![pIdx + 2] = Math.cos(theta) * speed;
-            initialLifetimes![i] = 1.8 + Math.random() * 2.2;
-            lifetimes![i] = initialLifetimes![i];
-            const hue = SBNF_AMBIENT_HUES_RADIAL[Math.floor(Math.random() * SBNF_AMBIENT_HUES_RADIAL.length)];
-            tempColor!.setHSL(hue / 360, 0.75, 0.55 + Math.random() * 0.1);
-            colors![pIdx] = tempColor!.r; colors![pIdx + 1] = tempColor!.g; colors![pIdx + 2] = tempColor!.b;
-            ambientSpawnedThisFrame++;
-          }
+/*────────────────────────  AMBIENT PARTICLE SPAWN  ────────────────────────*/
+
+// ❶  dynamic spawn-rate (kept from “Last-Stable” branch)
+const ambientSpawnRate      = 30 + audioData.rms * 80;
+const ambientSpawnInterval  = 1000 / Math.max(1, ambientSpawnRate);
+
+// ❷  per-frame safety-cap (from “master” branch, but raised to 3 %)
+const maxAmbientSpawnPerFrame = Math.floor(PARTICLE_COUNT * 0.03);
+
+if (
+  audioData.rms > 0.03 &&                                   // gate
+  currentTime - webGLAssets.lastAmbientSpawnTime > ambientSpawnInterval
+) {
+  webGLAssets.lastAmbientSpawnTime = currentTime;
+
+  let spawned = 0;
+  for (let i = 0; i < PARTICLE_COUNT && spawned < maxAmbientSpawnPerFrame; i++) {
+    if (lifetimes[i] > 0) continue;                          // skip live particles
+
+    const pIdx = i * 3;
+    /*  spawn at origin  */
+    positions[pIdx] = positions[pIdx + 1] = positions[pIdx + 2] = 0;
+
+    /*  isotropic velocity, energy-scaled  */
+    const phi   = Math.random() * Math.PI * 2;
+    const theta = Math.acos(Math.random() * 2 - 1);
+    const speed = 35 + audioData.rms * 120 * (Math.random() * 0.5 + 0.4);
+    velocities[pIdx]     = Math.sin(theta) * Math.cos(phi) * speed;
+    velocities[pIdx + 1] = Math.sin(theta) * Math.sin(phi) * speed;
+    velocities[pIdx + 2] = Math.cos(theta) * speed;
+
+    /*  lifetime bookkeeping  */
+    initialLifetimes[i] = 1.5 + Math.random() * 1.5;  // from stable
+    lifetimes[i]        = initialLifetimes[i];
+    spawnTimes[i]       = currentTime;                // kept for analytics / fx
+
+    /*  colour – SBNF ambient palette  */
+    const hue = sbnfHuesAmbient[Math.floor(Math.random() * sbnfHuesAmbient.length)];
+    const [r, g, b] = hslToRgb(hue, 70 + Math.random() * 30, 40 + Math.random() * 20);
+    tempColor.setRGB(r, g, b);
+    colors[pIdx]     = tempColor.r;
+    colors[pIdx + 1] = tempColor.g;
+    colors[pIdx + 2] = tempColor.b;
+
+    spawned++;
+  }
+}
+
+/*────────────────────────  PARTICLE UPDATE & FADING  ──────────────────────*/
+
+for (let i = 0; i < PARTICLE_COUNT; i++) {
+  const pIdx = i * 3;
+
+  if (lifetimes[i] > 0) {
+    /*  physics integration  */
+    positions[pIdx]     += velocities[pIdx]     * deltaTime;
+    positions[pIdx + 1] += velocities[pIdx + 1] * deltaTime;
+    positions[pIdx + 2] += velocities[pIdx + 2] * deltaTime;
+
+    velocities[pIdx]     *= dragFactor;
+    velocities[pIdx + 1] *= dragFactor;
+    velocities[pIdx + 2] *= dragFactor;
+
+    /*  lifetime & fade  */
+    lifetimes[i] -= deltaTime;
+    const lifeRatio  = Math.max(0, lifetimes[i] / initialLifetimes[i]);
+    const fade       = Math.pow(lifeRatio, 0.75);          // smoother ease-out
+    colors[pIdx]     *= fade;
+    colors[pIdx + 1] *= fade;
+    colors[pIdx + 2] *= fade;
+
+    /*  recycle when dead  */
+    if (lifetimes[i] <= 0) {
+      positions[pIdx] = positions[pIdx + 1] = positions[pIdx + 2] = 10000;
+    }
+  } else {
+    /*  make sure truly dead particles stay off-screen  */
+    positions[pIdx + 1] = 100000;
+  }
+}
+
         }
       }
 
-      for (let i = 0; i < PARTICLE_COUNT!; i++) {
-        if (lifetimes![i] > 0) {
-          const pIdx = i * 3;
-          positions![pIdx] += velocities![pIdx] * deltaTime;
-          positions![pIdx + 1] += velocities![pIdx + 1] * deltaTime;
-          positions![pIdx + 2] += velocities![pIdx + 2] * deltaTime;
-          velocities![pIdx] *= dragFactor; velocities![pIdx + 1] *= dragFactor; velocities![pIdx + 2] *= dragFactor;
-          lifetimes![i] -= deltaTime;
-          const lifeRatio = Math.max(0, lifetimes![i] / initialLifetimes![i]);
-          const fade = Math.pow(lifeRatio, 0.75); // Eased fade
-          colors![pIdx] *= fade; colors![pIdx + 1] *= fade; colors![pIdx + 2] *= fade;
-          if (lifetimes![i] <= 0) {
-            positions![pIdx] = positions![pIdx + 1] = positions![pIdx + 2] = 10000;
-          }
->>>>>>> 1566a365
-        }
-      }
-
-<<<<<<< HEAD
-        if(geometry.attributes.position) (geometry.attributes.position as THREE.BufferAttribute).needsUpdate = true;
-        if(geometry.attributes.color) (geometry.attributes.color as THREE.BufferAttribute).needsUpdate = true;
-
-        material.size = (1.8 + audioData.rms * 3.5) * Math.max(0.1, settings.brightCap);
-        material.opacity = Math.max(0.1, settings.brightCap * (0.35 + audioData.rms * 0.40));
-    },
-    cleanupWebGL: (webGLAssets) => {
-        if (webGLAssets) {
-            if (webGLAssets.geometry) (webGLAssets.geometry as THREE.BufferGeometry).dispose();
-            if (webGLAssets.material) (webGLAssets.material as THREE.PointsMaterial).dispose();
-            if (webGLAssets.particles && webGLAssets.scene) (webGLAssets.scene as THREE.Scene).remove(webGLAssets.particles as THREE.Points);
-        }
-=======
       webGLAssets.particleMaterial!.size = Math.max(1, 2.5 + settings.brightCap * 2.5 + audioData.rms * 4);
       webGLAssets.particleMaterial!.opacity = Math.min(0.9, 0.6 + settings.brightCap * 0.3 + audioData.rms * 0.3);
       particles!.geometry.attributes.position.needsUpdate = true;
       particles!.geometry.attributes.color.needsUpdate = true;
 
-      const camera = webGLAssets.camera as THREE.PerspectiveCamera;
-      camera.position.z = 300 - audioData.rms * 120;
-      camera.fov = 75 - audioData.rms * 15;
-      camera.updateProjectionMatrix();
-    },
-    cleanupWebGL: (webGLAssets) => {
-      webGLAssets.particleGeometry?.dispose();
-      webGLAssets.particleMaterial?.dispose();
->>>>>>> 1566a365
+/* ────────────── PER-FRAME GPU BUFFERS & CAMERA TWEAK ────────────── */
+
+{
+  /* 1️⃣  mark particle attributes dirty so Three.js pushes them to the GPU */
+  const g = (webGLAssets.geometry ?? webGLAssets.particleGeometry) as
+            THREE.BufferGeometry | undefined;
+  if (g?.attributes.position) (g.attributes.position as THREE.BufferAttribute).needsUpdate = true;
+  if (g?.attributes.color)    (g.attributes.color    as THREE.BufferAttribute).needsUpdate = true;
+
+  /* 2️⃣  audio-reactive point-size / opacity (works for either material key) */
+  const m = (webGLAssets.material ?? webGLAssets.particleMaterial) as
+            THREE.PointsMaterial | undefined;
+  if (m) {
+    m.size    = (1.8 + audioData.rms * 3.5) * Math.max(0.1, settings.brightCap);
+    m.opacity = Math.max(0.1, settings.brightCap * (0.35 + audioData.rms * 0.40));
+  }
+
+  /* 3️⃣  subtle zoom-in / FOV pump for extra punch (from master branch) */
+  const cam = webGLAssets.camera as THREE.PerspectiveCamera | undefined;
+  if (cam) {
+    cam.position.z = 300 - audioData.rms * 120;
+    cam.fov        = 75  - audioData.rms * 15;
+    cam.updateProjectionMatrix();
+  }
+}
+
+/* ───────────────────────── CLEAN-UP ROUTINE ─────────────────────── */
+
+cleanupWebGL: (webGLAssets) => {
+  if (!webGLAssets) return;
+
+  /* dispose whichever key happens to exist */
+  (webGLAssets.geometry         as THREE.BufferGeometry | undefined)?.dispose();
+  (webGLAssets.particleGeometry as THREE.BufferGeometry | undefined)?.dispose();
+
+  (webGLAssets.material         as THREE.PointsMaterial | undefined)?.dispose();
+  (webGLAssets.particleMaterial as THREE.PointsMaterial | undefined)?.dispose();
+
+  /* ensure particle Points object is removed from the scene */
+  const scene     = webGLAssets.scene     as THREE.Scene | undefined;
+  const particles = webGLAssets.particles as THREE.Points | undefined;
+  if (scene && particles) scene.remove(particles);
+}
+
     },
   },
   {
@@ -2209,179 +1864,212 @@
     name: 'Geometric Tunnel',
     displayLabel: 'TUNNEL',
     rendererType: 'webgl',
-<<<<<<< HEAD
-    thumbnailUrl: 'https://placehold.co/120x80/5A36BB/FF441A.png?text=TUNNEL&font=poppins', // SBNF Deep Purple BG, Orange-Red Text
-=======
->>>>>>> 1566a365
+thumbnailUrl: `https://placehold.co/80x60/${SBNF_HUES_SCENE.deepPurple.toString(16)}/${SBNF_HUES_SCENE.orangeRed.toString(16)}.png`, // SBNF Deep Purple BG, Orange-Red Text
+
     dataAiHint: 'geometric tunnel flight tron',
     thumbnailUrl: `https://placehold.co/80x60/${SBNF_HUES_SCENE.black.toString(16)}/${SBNF_HUES_SCENE.tronBlue.toString(16)}.png`, // SBNF Black, Tron Blue
     initWebGL: (canvas, settings) => {
       const scene = new THREE.Scene();
-<<<<<<< HEAD
-      const camera = new THREE.PerspectiveCamera(75, canvas.width / canvas.height, 0.1, 2000);
-      camera.position.z = 50;
-
-      const numSegments = 20;
-      const segmentDepth = 100;
-      const segmentRadius = 100;
-      const segmentGeometry = new THREE.TorusGeometry(segmentRadius, 1.5, 8, 32); // Reduced tube thickness and segments for wireframe
-      const segments: THREE.Mesh[] = [];
-
-      for (let i = 0; i < numSegments; i++) {
-        const material = new THREE.MeshBasicMaterial({ wireframe: true, transparent: true, opacity: 0.7, blending: THREE.AdditiveBlending });
-        const segment = new THREE.Mesh(segmentGeometry, material);
-        segment.position.z = -i * segmentDepth;
-        segment.rotation.x = Math.PI / 2;
-=======
-      const cameraBaseFov = 70;
-      const camera = new THREE.PerspectiveCamera(cameraBaseFov, canvas.width / canvas.height, 0.1, 2000);
-      camera.position.z = 0; // Start inside the tunnel
-
-      const NUM_SEGMENTS = 25; // Reduced for potentially better perf
-      const SEGMENT_SPACING = 60; // Slightly more spacing
-      const tunnelSegments: THREE.Mesh<THREE.TorusGeometry, THREE.MeshBasicMaterial>[] = [];
-
-      // SBNF Tron-like colors
-      const SBNF_TRON_HUES = [SBNF_HUES_SCENE.tronBlue, SBNF_HUES_SCENE.lightLavender, SBNF_HUES_SCENE.orangeRed, SBNF_HUES_SCENE.orangeYellow];
-
-      for (let i = 0; i < NUM_SEGMENTS; i++) {
-        const segmentGeometry = new THREE.TorusGeometry(25, 1.2, 8, 32); // Slightly thicker tube
-        const material = new THREE.MeshBasicMaterial({
-          color: new THREE.Color().setHSL(SBNF_TRON_HUES[i % SBNF_TRON_HUES.length] / 360, 0.9, 0.6),
-          wireframe: true,
-          transparent: true,
-          opacity: 0.75
-        });
-        const segment = new THREE.Mesh(segmentGeometry, material);
-        segment.position.z = -i * SEGMENT_SPACING;
-        // Initial rotation for variety
-        segment.rotation.x = Math.random() * Math.PI;
-        segment.rotation.y = Math.random() * Math.PI;
->>>>>>> 1566a365
+// ---- Tunnel scene (merged) ------------------------------
+const cameraFov = 70;
+const camera = new THREE.PerspectiveCamera(
+  cameraFov,
+  canvas.width / canvas.height,
+  0.1,
+  2000
+);
+camera.position.z = 0;                        // start inside the tunnel
+
+// Tunable tunnel parameters
+const NUM_SEGMENTS     = 25;
+const SEGMENT_SPACING  = 60;                  // distance between rings
+const SEGMENT_RADIUS   = 25;                  // torus major-radius
+const SEGMENT_TUBE     = 1.5;                 // torus tube-radius
+
+// SBNF “Tron” hues to cycle through
+const SBNF_TRON_HUES = [
+  SBNF_HUES_SCENE.tronBlue,
+  SBNF_HUES_SCENE.lightLavender,
+  SBNF_HUES_SCENE.orangeRed,
+  SBNF_HUES_SCENE.orangeYellow,
+] as const;
+
+// One shared torus geometry for all rings
+const segmentGeometry = new THREE.TorusGeometry(
+  SEGMENT_RADIUS,
+  SEGMENT_TUBE,
+  8,
+  32
+);
+
+const tunnelSegments: THREE.Mesh[] = [];
+
+for (let i = 0; i < NUM_SEGMENTS; i++) {
+  const hue = SBNF_TRON_HUES[i % SBNF_TRON_HUES.length];
+  const material = new THREE.MeshBasicMaterial({
+    color: new THREE.Color().setHSL(hue / 360, 0.9, 0.6),
+    wireframe: true,
+    transparent: true,
+    opacity: 0.75,
+    blending: THREE.AdditiveBlending,        // keep that neon glow
+  });
+
+  const segment = new THREE.Mesh(segmentGeometry, material);
+  segment.position.z = -i * SEGMENT_SPACING;
+  segment.rotation.x = Math.PI / 2;          // consistently aligned
+  tunnelSegments.push(segment);
+  scene.add(segment);
+}
+
+// everything below (animation loop, cleanup, etc.) remains unchanged
+//-------------------------------------------------------------
+
         scene.add(segment);
         tunnelSegments.push(segment);
       }
 
-<<<<<<< HEAD
-      return {
-        scene, camera, segments, numSegments, segmentDepth, segmentSpeed: 120,
-        cameraBaseFov: 75,
-        tempColor: new THREE.Color(),
-        lastFrameTimeWebGL: performance.now(),
-        bgColor: new THREE.Color(SBNF_HUES_SCENE.black), // Tron uses black background
-      } as WebGLSceneAssets;
-    },
-    drawWebGL: ({ renderer, audioData, settings, webGLAssets, canvasWidth, canvasHeight }) => {
-        if (!webGLAssets || !webGLAssets.segments || !(webGLAssets.camera instanceof THREE.PerspectiveCamera) || !webGLAssets.cameraBaseFov || !webGLAssets.tempColor || typeof webGLAssets.lastFrameTimeWebGL === 'undefined' || !webGLAssets.bgColor) return;
-        const { segments, segmentDepth, numSegments, segmentSpeed, cameraBaseFov, tempColor, bgColor } = webGLAssets as any;
-        const camera = webGLAssets.camera as THREE.PerspectiveCamera;
-
-        const currentTime = performance.now();
-        const deltaTime = (currentTime - webGLAssets.lastFrameTimeWebGL) / 1000.0;
-        webGLAssets.lastFrameTimeWebGL = currentTime;
-
-        if (renderer) {
-          renderer.setClearColor((bgColor as THREE.Color).getHex(), 1);
-        }
-
-
-        const tronHues = [SBNF_HUES_SCENE.tronBlue, SBNF_HUES_SCENE.orangeRed]; // Cyan and Orange for Tron
-
-        segments.forEach((segment: THREE.Mesh, i: number) => {
-            segment.position.z += segmentSpeed * (1 + audioData.rms * 1.0 + (audioData.beat ? 0.3 : 0)) * deltaTime;
-            if (segment.position.z > camera.position.z + segmentDepth / 2) {
-                segment.position.z -= numSegments * segmentDepth;
-            }
-
-            let baseHue = tronHues[(i + Math.floor(currentTime * 0.0005)) % tronHues.length];
-            if(audioData.beat && i % 4 === 0) { // Flash some segments orange on beat
-                baseHue = SBNF_HUES_SCENE.orangeRed;
-            }
-
-            const audioInfluence = ((audioData.spectrum[i % audioData.spectrum.length] || 0) / 255) * 20; // Less hue shift
-            let targetHue = (baseHue + audioInfluence) % 360;
-            let saturation = 90 + Math.random()*10;
-            let lightness = 0.4 + audioData.rms * 0.15 + settings.brightCap * 0.1;
-            lightness = Math.min(0.65, lightness); // Cap max lightness for wireframe
-
-            const [r, g, bVal] = hslToRgb(targetHue, saturation, lightness * 100);
-            tempColor.setRGB(r, g, bVal);
-            if (segment.material instanceof THREE.MeshBasicMaterial) {
-                segment.material.color.lerp(tempColor, 0.2); // Faster color lerp for Tron pulse
-                segment.material.opacity = Math.min(0.8, 0.5 + audioData.rms * 0.3 + settings.brightCap * 0.1);
-            }
-
-            segment.rotation.z += (audioData.trebleEnergy * 0.015 + 0.0005 + audioData.bpm * 0.00001) * (i % 2 === 0 ? 1 : -1) * deltaTime * 60;
-            segment.rotation.x = Math.PI / 2 + Math.sin(currentTime * 0.0003 + i * 0.5) * audioData.midEnergy * 0.3;
-        });
-
-        camera.fov = cameraBaseFov - audioData.rms * 20 * settings.gamma + (audioData.beat ? 5 : 0) ;
-        camera.fov = Math.max(60, Math.min(85, camera.fov));
-        camera.updateProjectionMatrix();
-    },
-    cleanupWebGL: (webGLAssets) => {
-      if (webGLAssets && webGLAssets.segments && webGLAssets.scene) {
-        (webGLAssets.segments as THREE.Mesh[]).forEach(segment => {
-            if (segment.geometry) segment.geometry.dispose();
-            if (segment.material) (segment.material as THREE.Material).dispose();
-            (webGLAssets.scene as THREE.Scene).remove(segment);
-        });
-        (webGLAssets as any).segments = [];
-      }
-=======
-      const webGLAssets: Partial<WebGLSceneAssets> = {
-        scene, camera, tunnelSegments, NUM_SEGMENTS, SEGMENT_SPACING,
-        cameraBaseFov, lastFrameTimeWebGL: performance.now(), tempColor: new THREE.Color(),
-        sbnfTronHues: SBNF_TRON_HUES, // Store for use in draw loop
-      };
-      return webGLAssets as WebGLSceneAssets;
-    },
-    drawWebGL: ({ renderer, audioData, settings, webGLAssets, canvasWidth, canvasHeight }) => {
-      const currentTime = performance.now();
-      const deltaTime = (currentTime - webGLAssets.lastFrameTimeWebGL!) / 1000;
-      webGLAssets.lastFrameTimeWebGL = currentTime;
-
-      const { scene, camera, tunnelSegments, NUM_SEGMENTS, SEGMENT_SPACING, cameraBaseFov, tempColor, sbnfTronHues } = webGLAssets;
-
-      renderer.setClearColor(new THREE.Color().setHSL(SBNF_HUES_SCENE.black/360, 0, 0.01), 1); // SBNF Black background
-
-      const speed = 35 + audioData.rms * 120 + audioData.bpm * 0.08;
-      camera!.position.z -= speed * deltaTime;
-
-      tunnelSegments!.forEach((segment, i) => {
-        if (segment.position.z > camera!.position.z + SEGMENT_SPACING!) { // Adjusted recycling condition
-          segment.position.z -= NUM_SEGMENTS! * SEGMENT_SPACING!;
-          // Optionally re-randomize some properties on recycle for more dynamism
-          segment.material.color.setHSL(sbnfTronHues![Math.floor(Math.random() * sbnfTronHues!.length)] / 360, 0.9, 0.6);
-        }
-
-        const scaleFactor = 1 + Math.sin(currentTime * 0.0012 + i * 0.6) * 0.12 + audioData.bassEnergy * 0.25;
-        segment.scale.set(scaleFactor, scaleFactor, scaleFactor);
-
-        const hueTimeFactor = currentTime * 0.00015;
-        const hueIndex = Math.floor(hueTimeFactor + i * 0.25) % sbnfTronHues!.length;
-        const hue = sbnfTronHues![hueIndex];
-        const saturation = 0.75 + audioData.midEnergy * 0.25;
-        const lightness = 0.5 + audioData.trebleEnergy * 0.25 + (audioData.beat && i % 4 === 0 ? 0.15 : 0);
-
-        segment.material.color.setHSL(hue / 360, saturation, Math.min(0.75, lightness));
-        segment.material.opacity = Math.min(0.85, 0.6 + audioData.rms * 0.4 * settings.brightCap);
-
-        segment.rotation.z += (audioData.trebleEnergy * 0.02 + 0.0005 + audioData.bpm * 0.000015) * (i % 2 === 0 ? 1.1 : -1.3) * deltaTime * 60;
-        segment.rotation.x = Math.PI / 2 + Math.sin(currentTime * 0.0005 + i * 0.4) * audioData.midEnergy * 0.5;
-      });
-
-      (camera as THREE.PerspectiveCamera).fov = cameraBaseFov! - audioData.rms * 30 * settings.gamma + (audioData.beat ? 6 : 0);
-      (camera as THREE.PerspectiveCamera).updateProjectionMatrix();
-    },
-    cleanupWebGL: (webGLAssets) => {
-      webGLAssets.tunnelSegments?.forEach(segment => {
-        segment.geometry.dispose();
-        segment.material.dispose();
-        webGLAssets.scene?.remove(segment);
-      });
-      webGLAssets.tunnelSegments = [];
->>>>>>> 1566a365
+// ----------------------------------------------------------
+//  TUNNEL  – WebGL scene definition (merged)
+// ----------------------------------------------------------
+initWebGL: (canvas, settings) => {
+  const scene   = new THREE.Scene();
+  const cameraFov = 70;
+  const camera  = new THREE.PerspectiveCamera(cameraFov, canvas.width / canvas.height, 0.1, 2000);
+  camera.position.z = 0;                     // we fly *through* the tunnel
+
+  // --- tunnel geometry ------------------------------------
+  const NUM_SEGMENTS    = 25;
+  const SEGMENT_SPACING = 60;
+  const SEGMENT_RADIUS  = 25;
+  const SEGMENT_TUBE    = 1.5;
+
+  const SBNF_TRON_HUES = [
+    SBNF_HUES_SCENE.tronBlue,
+    SBNF_HUES_SCENE.lightLavender,
+    SBNF_HUES_SCENE.orangeRed,
+    SBNF_HUES_SCENE.orangeYellow,
+  ] as const;
+
+  // one shared torus geometry (perf)
+  const segmentGeometry = new THREE.TorusGeometry(
+    SEGMENT_RADIUS, SEGMENT_TUBE, 8, 32
+  );
+
+  const tunnelSegments: THREE.Mesh[] = [];
+  for (let i = 0; i < NUM_SEGMENTS; i++) {
+    const hue = SBNF_TRON_HUES[i % SBNF_TRON_HUES.length];
+    const material = new THREE.MeshBasicMaterial({
+      color: new THREE.Color().setHSL(hue / 360, 0.9, 0.6),
+      wireframe: true,
+      transparent: true,
+      opacity: 0.75,
+      blending: THREE.AdditiveBlending,
+    });
+    const segment = new THREE.Mesh(segmentGeometry, material);
+    segment.position.z = -i * SEGMENT_SPACING;
+    segment.rotation.x = Math.PI / 2;        // clean, non-twisting tunnel
+    tunnelSegments.push(segment);
+    scene.add(segment);
+  }
+
+  return {
+    scene,
+    camera,
+    tunnelSegments,
+    NUM_SEGMENTS,
+    SEGMENT_SPACING,
+    cameraBaseFov: cameraFov,
+    lastFrameTimeWebGL: performance.now(),
+    tempColor: new THREE.Color(),
+    sbnfTronHues: SBNF_TRON_HUES,
+    bgColor: new THREE.Color(SBNF_HUES_SCENE.black),
+  } as WebGLSceneAssets & {
+    tunnelSegments: THREE.Mesh[];
+    NUM_SEGMENTS: number;
+    SEGMENT_SPACING: number;
+    cameraBaseFov: number;
+    tempColor: THREE.Color;
+    sbnfTronHues: readonly number[];
+    lastFrameTimeWebGL: number;
+    bgColor: THREE.Color;
+  };
+},
+
+// ----------------------------------------------------------
+//  Per-frame draw
+// ----------------------------------------------------------
+drawWebGL: ({ renderer, audioData, settings, webGLAssets }) => {
+  const now      = performance.now();
+  const dt       = (now - webGLAssets.lastFrameTimeWebGL) / 1000;
+  webGLAssets.lastFrameTimeWebGL = now;
+
+  const {
+    camera,
+    tunnelSegments,
+    NUM_SEGMENTS,
+    SEGMENT_SPACING,
+    cameraBaseFov,
+    sbnfTronHues,
+    tempColor,
+    bgColor,
+  } = webGLAssets;
+
+  // background   ────────────────────────────────────────────
+  renderer.setClearColor(bgColor, 1);        // jet-black tron backdrop
+
+  // camera motion (fly forward)
+  const speed = 35 + audioData.rms * 120 + audioData.bpm * 0.08;
+  camera.position.z -= speed * dt;
+
+  // update every ring
+  tunnelSegments.forEach((seg, i) => {
+    // recycle ring when behind camera
+    if (seg.position.z > camera.position.z + SEGMENT_SPACING) {
+      seg.position.z -= NUM_SEGMENTS * SEGMENT_SPACING;
+      seg.material.color.setHSL(
+        sbnfTronHues[Math.floor(Math.random() * sbnfTronHues.length)] / 360,
+        0.9,
+        0.6
+      );
+    }
+
+    // subtle pulsating scale & colour
+    const scale = 1 + Math.sin(now * 0.0012 + i * 0.6) * 0.12 + audioData.bassEnergy * 0.25;
+    seg.scale.set(scale, scale, scale);
+
+    const hueIdx = (Math.floor(now * 0.00015) + i) % sbnfTronHues.length;
+    const hue    = sbnfTronHues[hueIdx];
+    const sat    = 0.75 + audioData.midEnergy * 0.25;
+    const lum    = Math.min(0.75, 0.5 + audioData.trebleEnergy * 0.25 + (audioData.beat && i % 4 === 0 ? 0.15 : 0));
+    seg.material.color.setHSL(hue / 360, sat, lum);
+    (seg.material as THREE.MeshBasicMaterial).opacity = Math.min(
+      0.85,
+      0.6 + audioData.rms * 0.4 * settings.brightCap
+    );
+
+    // slight spin
+    seg.rotation.z += (audioData.trebleEnergy * 0.02 + 0.0005 + audioData.bpm * 0.000015)
+                      * (i % 2 === 0 ? 1.1 : -1.3) * dt * 60;
+  });
+
+  // camera FOV pulse
+  (camera as THREE.PerspectiveCamera).fov =
+    cameraBaseFov - audioData.rms * 30 * settings.gamma + (audioData.beat ? 6 : 0);
+  (camera as THREE.PerspectiveCamera).updateProjectionMatrix();
+},
+
+// ----------------------------------------------------------
+//  Cleanup
+// ----------------------------------------------------------
+cleanupWebGL: (webGLAssets) => {
+  webGLAssets.tunnelSegments?.forEach(seg => {
+    seg.geometry.dispose();
+    seg.material.dispose();
+    webGLAssets.scene?.remove(seg);
+  });
+  webGLAssets.tunnelSegments = [];
+},
+
     },
   },
   {
@@ -2389,83 +2077,123 @@
     name: 'Strobe Light',
     displayLabel: 'STROBE',
     rendererType: 'webgl',
-<<<<<<< HEAD
-    thumbnailUrl: 'https://placehold.co/120x80/FFECDA/000000.png?text=STROBE&font=poppins', // SBNF Cream BG, Black Text
-    dataAiHint: 'strobe light flash',
-=======
-    dataAiHint: 'flashing light beat strobe',
-    thumbnailUrl: `https://placehold.co/80x60/${SBNF_HUES_SCENE.black.toString(16)}/${SBNF_HUES_SCENE.lightPeach.toString(16)}.png`, // SBNF Black, Light Peach
->>>>>>> 1566a365
+dataAiHint: 'flashing light beat strobe',
+thumbnailUrl: `https://placehold.co/80x60/${SBNF_HUES_SCENE.black.toString(16)}/${SBNF_HUES_SCENE.lightPeach.toString(16)}.png`, // SBNF Black BG, Light Peach Text
+
     initWebGL: (canvas, settings) => {
       const scene = new THREE.Scene();
       const camera = new THREE.OrthographicCamera(-1, 1, 1, -1, 0, 1);
 
       const planeGeometry = new THREE.PlaneGeometry(2, 2);
       const planeMaterial = new THREE.MeshBasicMaterial({
-<<<<<<< HEAD
-        color: new THREE.Color(SBNF_HUES_SCENE.black),
-        transparent: true,
-        opacity: 1
-      });
-      const planeMesh = new THREE.Mesh(planeGeometry, planeMaterial);
-      scene.add(planeMesh);
-
-      return {
-        scene, camera, planeMesh,  planeMaterial, tempColor: new THREE.Color(),
-        bgColor: new THREE.Color(SBNF_HUES_SCENE.black),
-        lastFrameTimeWebGL: performance.now(),
-      } as WebGLSceneAssets;
-    },
-    drawWebGL: ({ renderer, audioData, settings, webGLAssets }) => {
-      if (!webGLAssets || !webGLAssets.planeMesh || !webGLAssets.planeMaterial || !webGLAssets.tempColor || !webGLAssets.bgColor || typeof webGLAssets.lastFrameTimeWebGL === 'undefined') return;
-      const { planeMaterial, tempColor, bgColor } = webGLAssets as any;
-
-      const currentTime = performance.now();
-      const deltaTime = (currentTime - webGLAssets.lastFrameTimeWebGL) / 1000.0;
-      webGLAssets.lastFrameTimeWebGL = currentTime;
-
-      if (renderer) {
-        renderer.setClearColor((bgColor as THREE.Color).getHex(), 1.0);
-      }
-
-
-      if (audioData.beat && settings.brightCap > 0.01) {
-        const hueOptions = [SBNF_HUES_SCENE.orangeRed, SBNF_HUES_SCENE.orangeYellow, SBNF_HUES_SCENE.lightLavender, SBNF_HUES_SCENE.lightPeach];
-        const hue = hueOptions[Math.floor(Math.random() * hueOptions.length)];
-        const lightness = 70 + Math.random() * 25;
-
-        const [r,g,bVal] = hslToRgb(hue, 100, lightness);
-        tempColor.setRGB(r,g,bVal);
-        (planeMaterial as THREE.MeshBasicMaterial).color.copy(tempColor);
-        (planeMaterial as THREE.MeshBasicMaterial).opacity = Math.min(1, settings.brightCap * 1.0);
-      } else {
-        (planeMaterial as THREE.MeshBasicMaterial).opacity = Math.max(0, (planeMaterial as THREE.MeshBasicMaterial).opacity - deltaTime * 10.0);
-=======
-        color: new THREE.Color().setHSL(SBNF_HUES_SCENE.black / 360, 0, 0), // Start black
-        transparent: true,
-        opacity: 1.0
-      });
-      const flashPlane = new THREE.Mesh(planeGeometry, planeMaterial);
-      scene.add(flashPlane);
-
-      const webGLAssets: Partial<WebGLSceneAssets> = {
-        scene, camera, flashPlane, planeMaterial, // Keep planeGeometry if needed for disposal
-        lastFlashTime: 0,
-        flashActive: false,
-        flashDuration: 60, // ms
-        tempColor: new THREE.Color(),
-      };
-      return webGLAssets as WebGLSceneAssets;
-    },
-    drawWebGL: ({ renderer, audioData, settings, webGLAssets }) => {
-      const { flashPlane, planeMaterial, tempColor } = webGLAssets;
-      const currentTime = performance.now();
-
-      // Set clear color to SBNF black, but only clear if no flash is active
-      // This allows the flashPlane to dominate when visible
-      if (!webGLAssets.flashActive) {
-        renderer.setClearColor(new THREE.Color().setHSL(SBNF_HUES_SCENE.black / 360, 0, 0.01), 1.0);
->>>>>>> 1566a365
+// --- STROBE scene (merged) ----------------------------------------------------
+dataAiHint: 'flashing light beat strobe',
+thumbnailUrl: `https://placehold.co/80x60/${SBNF_HUES_SCENE.black.toString(16)}/${SBNF_HUES_SCENE.lightPeach.toString(16)}.png`, // SBNF Black BG, Light Peach Text
+
+initWebGL: (canvas, settings) => {
+  const scene   = new THREE.Scene();
+  const camera  = new THREE.OrthographicCamera(
+    canvas.width / -2, canvas.width / 2,
+    canvas.height / 2, canvas.height / -2,
+    1, 1000
+  );
+  camera.position.z = 1;
+
+  // Full-screen plane that we tint/flash.
+  const planeGeometry = new THREE.PlaneGeometry(canvas.width, canvas.height);
+  const planeMaterial = new THREE.MeshBasicMaterial({
+    color: new THREE.Color(SBNF_HUES_SCENE.black), // start fully black
+    transparent: true,
+    opacity: 1.0,
+  });
+  const flashPlane = new THREE.Mesh(planeGeometry, planeMaterial);
+  scene.add(flashPlane);
+
+  return {
+    scene,
+    camera,
+    flashPlane,
+    planeMaterial,
+    tempColor: new THREE.Color(),
+    bgColor:  new THREE.Color(SBNF_HUES_SCENE.black),
+    lastFlashTime: 0,
+    flashActive:   false,
+    flashDuration: 60,            // ms the flash stays fully lit
+    lastFrameTimeWebGL: performance.now(),
+  } as WebGLSceneAssets & {
+    flashPlane: THREE.Mesh,
+    planeMaterial: THREE.MeshBasicMaterial,
+    tempColor: THREE.Color,
+    bgColor: THREE.Color,
+    lastFlashTime: number,
+    flashActive: boolean,
+    flashDuration: number,
+    lastFrameTimeWebGL: number,
+  };
+},
+
+drawWebGL: ({ renderer, audioData, settings, webGLAssets }) => {
+  if (
+    !webGLAssets ||
+    !webGLAssets.flashPlane ||
+    !webGLAssets.planeMaterial ||
+    !webGLAssets.tempColor ||
+    !webGLAssets.bgColor
+  ) return;
+
+  const { planeMaterial, tempColor, bgColor } = webGLAssets;
+  const currentTime = performance.now();
+
+  // Only clear when the flash plane is faded out
+  if (!webGLAssets.flashActive) {
+    renderer.setClearColor(bgColor.getHex(), 1.0);
+  }
+
+  // ---------- Trigger a new flash on beat ----------
+  if (
+    audioData.beat &&
+    settings.brightCap > 0.01 &&
+    currentTime - webGLAssets.lastFlashTime > webGLAssets.flashDuration
+  ) {
+    webGLAssets.flashActive   = true;
+    webGLAssets.lastFlashTime = currentTime;
+
+    const hueOptions = [
+      SBNF_HUES_SCENE.orangeRed,
+      SBNF_HUES_SCENE.orangeYellow,
+      SBNF_HUES_SCENE.lightLavender,
+      SBNF_HUES_SCENE.lightPeach,
+    ];
+    const hue       = hueOptions[Math.floor(Math.random() * hueOptions.length)];
+    const lightness = 70 + Math.random() * 25;
+    const [r, g, b] = hslToRgb(hue, 100, lightness);
+
+    tempColor.setRGB(r, g, b);
+    planeMaterial.color.copy(tempColor);
+    planeMaterial.opacity = Math.min(1, settings.brightCap);
+  }
+
+  // ---------- Fade the flash out ----------
+  if (webGLAssets.flashActive) {
+    const elapsed   = currentTime - webGLAssets.lastFlashTime;
+    const progress  = elapsed / webGLAssets.flashDuration;
+
+    if (progress >= 1) {
+      webGLAssets.flashActive = false;
+      planeMaterial.opacity   = 0;
+    } else {
+      planeMaterial.opacity = 1 - progress;
+    }
+  }
+},
+
+cleanupWebGL: (webGLAssets) => {
+  if (!webGLAssets) return;
+  if (webGLAssets.flashPlane && webGLAssets.scene)
+    (webGLAssets.scene as THREE.Scene).remove(webGLAssets.flashPlane);
+  webGLAssets.planeMaterial?.dispose();
+},
+
       }
 
 
@@ -2492,284 +2220,236 @@
       flashPlane!.visible = webGLAssets.flashActive; // Only visible during active flash
     },
     cleanupWebGL: (webGLAssets) => {
-<<<<<<< HEAD
-      if (webGLAssets) {
-        if (webGLAssets.planeMesh?.geometry) (webGLAssets.planeMesh.geometry as THREE.PlaneGeometry).dispose();
-        if (webGLAssets.planeMaterial) (webGLAssets.planeMaterial as THREE.MeshBasicMaterial).dispose();
-        if(webGLAssets.scene && webGLAssets.planeMesh) (webGLAssets.scene as THREE.Scene).remove(webGLAssets.planeMesh as THREE.Mesh);
-      }
-    }
-=======
-      webGLAssets.flashPlane?.geometry.dispose();
-      webGLAssets.planeMaterial?.dispose();
-    },
->>>>>>> 1566a365
+cleanupWebGL: (webGLAssets) => {
+  if (!webGLAssets) return;
+
+  // Remove the flash plane from the scene and dispose of its geometry.
+  if (webGLAssets.flashPlane) {
+    if (webGLAssets.scene)
+      (webGLAssets.scene as THREE.Scene).remove(webGLAssets.flashPlane as THREE.Mesh);
+    if (webGLAssets.flashPlane.geometry)
+      (webGLAssets.flashPlane.geometry as THREE.PlaneGeometry).dispose();
+  }
+
+  // Dispose of the plane material.
+  (webGLAssets.planeMaterial as THREE.MeshBasicMaterial | undefined)?.dispose();
+},
+
   },
   {
     id: 'particle_finale',
     name: 'Particle Finale',
     displayLabel: 'FINALE',
     rendererType: 'webgl',
-<<<<<<< HEAD
-    thumbnailUrl: 'https://placehold.co/120x80/FDB143/5A36BB.png?text=FINALE&font=poppins', // SBNF Mustard Gold BG, Deep Purple text
-    dataAiHint: 'cosmic explosion stars fireworks',
-    initWebGL: (canvas, settings) => {
-      const scene = new THREE.Scene();
-      const camera = new THREE.PerspectiveCamera(75, canvas.width / canvas.height, 0.1, 2000);
-      camera.position.z = 300;
-=======
-    dataAiHint: 'particle system burst stars SBNF colors',
-    thumbnailUrl: `https://placehold.co/80x60/${SBNF_HUES_SCENE.black.toString(16)}/${SBNF_HUES_SCENE.orangeRed.toString(16)}.png`, // SBNF Black, Orange-Red
-    initWebGL: (canvas, settings) => {
-      const scene = new THREE.Scene();
-      const camera = new THREE.PerspectiveCamera(75, canvas.width / canvas.height, 0.1, 2000);
-      camera.position.z = 350;
->>>>>>> 1566a365
+/*  ──  FINALE Scene  ──────────────────────────────────────────────────────────
+ *  Big “closing-number” particle blast in SBNF colors.
+ *  -------------------------------------------------------------------------- */
+
+dataAiHint: 'cosmic explosion stars fireworks',
+thumbnailUrl: `https://placehold.co/80x60/${SBNF_HUES_SCENE.black.toString(16)}/${SBNF_HUES_SCENE.orangeYellow.toString(16)}.png`, // SBNF Black BG, Mustard-Gold text
+initWebGL: (canvas, settings) => {
+  const scene  = new THREE.Scene();
+
+  // A slightly farther camera than before gives more head-room for big blasts.
+  const camera = new THREE.PerspectiveCamera(75, canvas.width / canvas.height, 0.1, 2000);
+  camera.position.z = 350;
+
+  /* …rest of the FINALE scene setup… */
+}
+
 
       const PARTICLE_COUNT = 3000; // Reduced from 3500
       const positions = new Float32Array(PARTICLE_COUNT * 3);
       const colors = new Float32Array(PARTICLE_COUNT * 3);
       const velocities = new Float32Array(PARTICLE_COUNT * 3);
       const lifetimes = new Float32Array(PARTICLE_COUNT);
-<<<<<<< HEAD
-      const spawnTimes = new Float32Array(PARTICLE_COUNT);
-
-      for (let i = 0; i < PARTICLE_COUNT; i++) {
-          lifetimes[i] = 0;
-          const pIdx = i * 3;
-          positions[pIdx + 1] = 100000; // Move off-screen initially
-      }
-=======
-      const initialLifetimes = new Float32Array(PARTICLE_COUNT); // Used for color/alpha fading
->>>>>>> 1566a365
+// ── Buffers used by the particle system ────────────────────────────────────
+const spawnTimes       = new Float32Array(PARTICLE_COUNT);       // Last-Stable
+const initialLifetimes = new Float32Array(PARTICLE_COUNT);       // master (for fade-outs)
+
+// Initialise all particles as “dead” and park them far away.
+for (let i = 0; i < PARTICLE_COUNT; i++) {
+  lifetimes[i]        = 0;
+  initialLifetimes[i] = 0;
+  const pIdx = i * 3;
+
+  // Off-screen so nothing renders until we spawn it.
+  positions[pIdx + 1] = 100000;
+}
+
 
       const geometry = new THREE.BufferGeometry();
       geometry.setAttribute('position', new THREE.BufferAttribute(positions, 3));
       geometry.setAttribute('color', new THREE.BufferAttribute(colors, 3));
 
       const material = new THREE.PointsMaterial({
-<<<<<<< HEAD
-        size: 1.6, // Reduced base size
-        vertexColors: true,
-        transparent: true,
-        blending: THREE.AdditiveBlending,
-        depthWrite: false,
-        sizeAttenuation: true
-=======
-        size: 3.0, // Slightly reduced base size
-        vertexColors: true,
-        transparent: true,
-        opacity: 0.85, // Slightly reduced base opacity
-        blending: THREE.AdditiveBlending,
-        sizeAttenuation: true,
-        depthWrite: false,
->>>>>>> 1566a365
+const particleMaterial = new THREE.PointsMaterial({
+  size: 2.0,          // compromise between 1.6 and 3.0
+  vertexColors: true,
+  transparent: true,
+  opacity: 0.85,      // keeps master’s subtle fade
+  blending: THREE.AdditiveBlending,
+  sizeAttenuation: true,
+  depthWrite: false,
+});
+
       });
 
       const particles = new THREE.Points(geometry, material);
       scene.add(particles);
 
-<<<<<<< HEAD
-      return {
-        scene, camera, particles, material, geometry, positions, colors, velocities, lifetimes, spawnTimes,
-        PARTICLE_COUNT, lastBeatTime: 0, tempColor: new THREE.Color(),
-        lastFrameTimeWebGL: performance.now(), bgColor: new THREE.Color(SBNF_HUES_SCENE.black),
-        rotationSpeed: new THREE.Vector3(0.006, 0.008, 0.003),
-      } as WebGLSceneAssets;
-    },
-    drawWebGL: ({ renderer, audioData, settings, webGLAssets, canvasWidth, canvasHeight }) => {
-        if (!webGLAssets || !webGLAssets.particles || !webGLAssets.geometry || !webGLAssets.bgColor || typeof webGLAssets.lastFrameTimeWebGL === 'undefined') return;
-
-        const { particles, material, geometry, positions, colors, velocities, lifetimes, spawnTimes, PARTICLE_COUNT, tempColor, bgColor, rotationSpeed } = webGLAssets as any;
-
-        const currentTime = performance.now();
-        const deltaTime = (currentTime - webGLAssets.lastFrameTimeWebGL) / 1000.0;
-        webGLAssets.lastFrameTimeWebGL = currentTime;
-
-        if (renderer) {
-            renderer.autoClear = false;
-            renderer.setClearColor((bgColor as THREE.Color).getHex(), 0.06); // Slightly faster fade for clarity with fewer particles
-            renderer.clear();
-        }
-
-        const beatCooldown = 180;
-        const sbnfHuesFinale = [SBNF_HUES_SCENE.orangeRed, SBNF_HUES_SCENE.orangeYellow, SBNF_HUES_SCENE.lightPeach, SBNF_HUES_SCENE.lightLavender];
-
-        if (audioData.beat && (currentTime - (webGLAssets.lastBeatTime || 0) > beatCooldown)) {
-            webGLAssets.lastBeatTime = currentTime;
-            let particlesToSpawn = Math.floor(PARTICLE_COUNT * (0.20 + audioData.bassEnergy * 0.08 + audioData.rms * 0.04)); // Reduced multipliers
-            particlesToSpawn = Math.min(particlesToSpawn, Math.floor(PARTICLE_COUNT * 0.25)); // Max 25% per burst
-            let spawnedCount = 0;
-
-            for (let i = 0; i < PARTICLE_COUNT && spawnedCount < particlesToSpawn; i++) {
-                if (lifetimes[i] <= 0) {
-                    const pIdx = i * 3;
-                    positions[pIdx] = (Math.random() - 0.5) * 10;
-                    positions[pIdx + 1] = (Math.random() - 0.5) * 10;
-                    positions[pIdx + 2] = (Math.random() - 0.5) * 10;
-
-                    const theta = Math.random() * Math.PI * 2;
-                    const phi = Math.acos(2 * Math.random() - 1.0);
-                    const speed = 120 + Math.random() * 160 + audioData.bassEnergy * 150 + audioData.rms * 80; // Slightly reduced speed impact
-
-                    velocities[pIdx]     = speed * Math.sin(phi) * Math.cos(theta);
-                    velocities[pIdx + 1] = speed * Math.sin(phi) * Math.sin(theta);
-                    velocities[pIdx + 2] = speed * Math.cos(phi);
-
-                    const hue = sbnfHuesFinale[Math.floor(Math.random() * sbnfHuesFinale.length)];
-                    const baseLightness = 45 + Math.random() * 15; // Range 45-60, less bright
-                    const lightnessVariation = (audioData.beat ? 5 : 0) + (audioData.rms * 10);
-                    const finalLightness = Math.min(70, baseLightness + lightnessVariation); // Capped max lightness
-                    const [r,g,bVal] = hslToRgb(hue, 90 + Math.random() * 10, finalLightness);
-                    tempColor.setRGB(r,g,bVal);
-                    colors[pIdx] = tempColor.r; colors[pIdx + 1] = tempColor.g; colors[pIdx + 2] = tempColor.b;
-
-                    lifetimes[i] = 1.4 + Math.random() * 0.8;
-                    spawnTimes[i] = currentTime;
-                    spawnedCount++;
-                }
-            }
-        }
-
-        const dragFactor = 0.982;
-        for (let i = 0; i < PARTICLE_COUNT; i++) {
-             const pIdx = i * 3;
-            if (lifetimes[i] > 0) {
-                const ageMs = (currentTime - spawnTimes[i]);
-                const initialLifetimeForRatioS = (spawnTimes[i]/1000 + lifetimes[i]) - (spawnTimes[i]/1000) ;
-
-                lifetimes[i] -= deltaTime;
-
-                if (lifetimes[i] <= 0) {
-                    positions[pIdx + 1] = 100000;
-                    velocities[pIdx] = 0; velocities[pIdx+1] = 0; velocities[pIdx+2] = 0;
-                    colors[pIdx] = 0; colors[pIdx+1] = 0; colors[pIdx+2] = 0;
-                    continue;
-                }
-
-                velocities[pIdx] *= dragFactor; velocities[pIdx + 1] *= dragFactor; velocities[pIdx + 2] *= dragFactor;
-                positions[pIdx]     += velocities[pIdx] * deltaTime;
-                positions[pIdx + 1] += velocities[pIdx + 1] * deltaTime;
-                positions[pIdx + 2] += velocities[pIdx + 2] * deltaTime;
-
-                const lifeRatio = Math.max(0, lifetimes[i] / (initialLifetimeForRatioS + 0.0001));
-                const fadeFactor = Math.pow(lifeRatio, 0.5);
-                colors[pIdx] *= fadeFactor; colors[pIdx+1] *= fadeFactor; colors[pIdx+2] *= fadeFactor;
-            } else {
-                 positions[pIdx+1] = 100000;
-                 colors[pIdx] = 0; colors[pIdx+1] = 0; colors[pIdx+2] = 0;
-            }
-        }
-
-        if(geometry.attributes.position) (geometry.attributes.position as THREE.BufferAttribute).needsUpdate = true;
-        if(geometry.attributes.color) (geometry.attributes.color as THREE.BufferAttribute).needsUpdate = true;
-
-        material.size = (1.5 + audioData.rms * 2.0) * Math.max(0.1, settings.brightCap); // Reduced size impact
-        material.opacity = Math.max(0.1, settings.brightCap * (0.20 + audioData.rms * 0.40)); // Reduced opacity impact
-
-        if (particles && rotationSpeed && webGLAssets.camera instanceof THREE.PerspectiveCamera) {
-            (particles as THREE.Points).rotation.x += (rotationSpeed as THREE.Vector3).x * deltaTime * (0.1 + audioData.midEnergy * 0.4);
-            (particles as THREE.Points).rotation.y += (rotationSpeed as THREE.Vector3).y * deltaTime * (0.1 + audioData.trebleEnergy * 0.4);
-
-            const camera = webGLAssets.camera as THREE.PerspectiveCamera;
-            camera.fov = 75 + audioData.rms * 1; // Less drastic FOV change
-            camera.fov = Math.max(74, Math.min(76, camera.fov));
-            camera.updateProjectionMatrix();
-            camera.position.z = 300 - audioData.rms * 10; // Less drastic zoom
-=======
-      // Initialize all particles as "dead" (lifetime 0) and off-screen
-      for (let i = 0; i < PARTICLE_COUNT; i++) {
-        lifetimes[i] = 0;
-        const pIdx = i * 3;
-        positions[pIdx] = positions[pIdx + 1] = positions[pIdx + 2] = 10000; // Move far off-screen
-      }
-
-      const webGLAssets: Partial<WebGLSceneAssets> = {
-        scene, camera, particles, particleMaterial: material, particleGeometry: geometry,
-        positions, colors, velocities, lifetimes, initialLifetimes, PARTICLE_COUNT,
-        lastBeatTime: 0, // Initialize to allow first beat trigger
-        lastFrameTimeWebGL: performance.now(),
-        tempColor: new THREE.Color(),
-      };
-      return webGLAssets as WebGLSceneAssets;
-    },
-    drawWebGL: ({ renderer, audioData, settings, webGLAssets, canvasWidth, canvasHeight }) => {
-      const currentTime = performance.now();
-      const deltaTime = (currentTime - webGLAssets.lastFrameTimeWebGL!) / 1000;
-      webGLAssets.lastFrameTimeWebGL = currentTime;
-
-      const { particles, positions, colors, velocities, lifetimes, initialLifetimes, PARTICLE_COUNT, tempColor } = webGLAssets;
-
-      renderer.setClearColor(new THREE.Color().setHSL(SBNF_HUES_SCENE.black / 360, 0, 0.015), 0.15); // SBNF black, slightly more trails
-
-      const beatCooldown = 100; // ms between beat bursts
-      const dragFactor = 0.968; // Slightly stronger drag
-      const SBNF_FINALE_HUES = [SBNF_HUES_SCENE.orangeRed, SBNF_HUES_SCENE.orangeYellow, SBNF_HUES_SCENE.lightPeach, SBNF_HUES_SCENE.lightLavender, SBNF_HUES_SCENE.deepPurple];
-
-      if (audioData.beat && (currentTime - webGLAssets.lastBeatTime! > beatCooldown)) {
-        webGLAssets.lastBeatTime = currentTime;
-        let spawnedCount = 0;
-        const particlesToSpawnOnBeat = Math.floor(PARTICLE_COUNT! * 0.20); // Max 20% of particles per beat burst
-
-        for (let i = 0; i < PARTICLE_COUNT! && spawnedCount < particlesToSpawnOnBeat; i++) {
-          if (lifetimes![i] <= 0) { // Find a "dead" particle
-            const pIdx = i * 3;
-            // Spawn near center with slight randomness
-            positions![pIdx] = (Math.random() - 0.5) * 20;
-            positions![pIdx + 1] = (Math.random() - 0.5) * 20;
-            positions![pIdx + 2] = (Math.random() - 0.5) * 20;
-
-            const phi = Math.random() * Math.PI * 2;
-            const theta = Math.acos((Math.random() * 2) - 1); // More uniform sphere distribution
-            const speed = 180 + (audioData.rms + audioData.bassEnergy * 1.2) * 280 * (0.7 + Math.random() * 0.6); // Stronger burst
-            velocities![pIdx] = Math.sin(theta) * Math.cos(phi) * speed;
-            velocities![pIdx + 1] = Math.sin(theta) * Math.sin(phi) * speed;
-            velocities![pIdx + 2] = Math.cos(theta) * speed;
-
-            initialLifetimes![i] = 1.6 + Math.random() * 2.0; // Slightly shorter, more varied lifetimes
-            lifetimes![i] = initialLifetimes![i];
-
-            const hue = SBNF_FINALE_HUES[Math.floor(Math.random() * SBNF_FINALE_HUES.length)];
-            const baseLightness = 50 + Math.random() * 20; // Range 50-70
-            const lightnessVariation = (audioData.beat ? 10 : 0) + (audioData.rms * 10);
-            const finalLightness = Math.min(70, baseLightness + lightnessVariation); // Cap lightness to avoid pure white
-            tempColor!.setHSL(hue / 360, 0.9 + Math.random() * 0.1, finalLightness / 100);
-            colors![pIdx] = tempColor!.r; colors![pIdx + 1] = tempColor!.g; colors![pIdx + 2] = tempColor!.b;
-            spawnedCount++;
-          }
-        }
-      }
-
-      for (let i = 0; i < PARTICLE_COUNT!; i++) {
-        if (lifetimes![i] > 0) {
-          const pIdx = i * 3;
-          positions![pIdx] += velocities![pIdx] * deltaTime;
-          positions![pIdx + 1] += velocities![pIdx + 1] * deltaTime;
-          positions![pIdx + 2] += velocities![pIdx + 2] * deltaTime;
-
-          velocities![pIdx] *= dragFactor; velocities![pIdx + 1] *= dragFactor; velocities![pIdx + 2] *= dragFactor;
-
-          lifetimes![i] -= deltaTime;
-
-          const lifeRatio = Math.max(0, lifetimes![i] / initialLifetimes![i]);
-          const fadeFactor = Math.pow(lifeRatio, 0.6); // Eased fade, slightly slower start to fade
-
-          // Get original spawn color components for this particle
-          const originalR = colors![pIdx] / fadeFactor; // Approx. inverse of previous fade
-          const originalG = colors![pIdx+1] / fadeFactor;
-          const originalB = colors![pIdx+2] / fadeFactor;
-
-          colors![pIdx] = originalR * fadeFactor;
-          colors![pIdx + 1] = originalG * fadeFactor;
-          colors![pIdx + 2] = originalB * fadeFactor;
-
-
-          if (lifetimes![i] <= 0) {
-            positions![pIdx] = 10000; positions![pIdx + 1] = 10000; positions![pIdx + 2] = 10000;
-             // Ensure dead particles are fully transparent by zeroing color
-            colors![pIdx] = 0; colors![pIdx + 1] = 0; colors![pIdx + 2] = 0;
-          }
->>>>>>> 1566a365
+// ── Finale scene ───────────────────────────────────────────────────────────────
+return {
+  /* core refs */
+  scene,
+  camera,                   // PerspectiveCamera created above
+  particles,                // THREE.Points
+  particleMaterial: material,
+  particleGeometry: geometry,
+
+  /* particle buffers */
+  positions,
+  colors,
+  velocities,
+  lifetimes,
+  initialLifetimes,         // used for fade-outs
+  PARTICLE_COUNT,
+
+  /* runtime state */
+  lastBeatTime: 0,
+  lastFrameTimeWebGL: performance.now(),
+  tempColor: new THREE.Color(),
+  bgColor: new THREE.Color(SBNF_HUES_SCENE.black),
+
+  /* extra flair */
+  rotationSpeed: new THREE.Vector3(0.006, 0.008, 0.003), // subtle slow spin
+} as WebGLSceneAssets;
+},
+drawWebGL: ({ renderer, audioData, settings, webGLAssets }) => {
+  if (!webGLAssets?.particles) return;
+
+  const {
+    particles,
+    particleMaterial: material,
+    particleGeometry: geometry,
+    positions,
+    colors,
+    velocities,
+    lifetimes,
+    initialLifetimes,
+    PARTICLE_COUNT,
+    tempColor,
+    rotationSpeed,
+  } = webGLAssets as any;
+
+  // ── timing ────────────────────────────────────────────────────────────────
+  const now   = performance.now();
+  const dtSec = (now - webGLAssets.lastFrameTimeWebGL) / 1_000;
+  webGLAssets.lastFrameTimeWebGL = now;
+
+  // ── clear / trails ────────────────────────────────────────────────────────
+  renderer.setClearColor(
+    new THREE.Color().setHSL(SBNF_HUES_SCENE.black / 360, 0, 0.015),
+    0.15,            // a little persistence for trails
+  );
+
+  // ── beat-burst spawn ──────────────────────────────────────────────────────
+  const beatCooldown = 100;            // ms
+  const dragFactor   = 0.968;
+  const HUES         = [
+    SBNF_HUES_SCENE.orangeRed,
+    SBNF_HUES_SCENE.orangeYellow,
+    SBNF_HUES_SCENE.lightPeach,
+    SBNF_HUES_SCENE.lightLavender,
+    SBNF_HUES_SCENE.deepPurple,
+  ];
+
+  if (audioData.beat && now - webGLAssets.lastBeatTime > beatCooldown) {
+    webGLAssets.lastBeatTime = now;
+
+    let spawned = 0;
+    const toSpawn = Math.floor(PARTICLE_COUNT * 0.20); // ≤20 % each beat
+
+    for (let i = 0; i < PARTICLE_COUNT && spawned < toSpawn; i++) {
+      if (lifetimes[i] > 0) continue;               // skip “live” particles
+      const idx = i * 3;
+
+      // position (near centre)
+      positions[idx + 0] = (Math.random() - 0.5) * 20;
+      positions[idx + 1] = (Math.random() - 0.5) * 20;
+      positions[idx + 2] = (Math.random() - 0.5) * 20;
+
+      // velocity (uniform sphere)
+      const φ   = Math.random() * Math.PI * 2;
+      const θ   = Math.acos(Math.random() * 2 - 1);
+      const vel = 180 + (audioData.rms + audioData.bassEnergy * 1.2) * 280 * (0.7 + Math.random() * 0.6);
+      velocities[idx + 0] = Math.sin(θ) * Math.cos(φ) * vel;
+      velocities[idx + 1] = Math.sin(θ) * Math.sin(φ) * vel;
+      velocities[idx + 2] = Math.cos(θ) * vel;
+
+      // lifetime & colour
+      const life = 1.6 + Math.random() * 2.0;
+      lifetimes[i]         = life;
+      initialLifetimes[i]  = life;
+
+      const hue       = HUES[Math.floor(Math.random() * HUES.length)];
+      const lightness = Math.min(70, 50 + Math.random() * 20 + audioData.rms * 10);
+      tempColor.setHSL(hue / 360, 0.9 + Math.random() * 0.1, lightness / 100);
+      colors[idx + 0] = tempColor.r;
+      colors[idx + 1] = tempColor.g;
+      colors[idx + 2] = tempColor.b;
+
+      spawned++;
+    }
+  }
+
+  // ── simulate / fade ───────────────────────────────────────────────────────
+  for (let i = 0; i < PARTICLE_COUNT; i++) {
+    if (lifetimes[i] <= 0) continue;
+    const idx = i * 3;
+
+    // integrate position
+    positions[idx + 0] += velocities[idx + 0] * dtSec;
+    positions[idx + 1] += velocities[idx + 1] * dtSec;
+    positions[idx + 2] += velocities[idx + 2] * dtSec;
+    velocities[idx + 0] *= dragFactor;
+    velocities[idx + 1] *= dragFactor;
+    velocities[idx + 2] *= dragFactor;
+
+    // lifetime & fade
+    lifetimes[i] -= dtSec;
+    const lifeRatio = Math.max(0, lifetimes[i] / initialLifetimes[i]);
+    const fade      = lifeRatio ** 0.6;
+    colors[idx + 0] *= fade;
+    colors[idx + 1] *= fade;
+    colors[idx + 2] *= fade;
+
+    // recycle dead particles
+    if (lifetimes[i] <= 0) {
+      positions[idx + 0] = positions[idx + 1] = positions[idx + 2] = 10_000;
+      colors[idx + 0] = colors[idx + 1] = colors[idx + 2] = 0;
+    }
+  }
+
+  // mark GPU buffers dirty
+  (geometry.attributes.position as THREE.BufferAttribute).needsUpdate = true;
+  (geometry.attributes.color    as THREE.BufferAttribute).needsUpdate = true;
+
+  // ── runtime visuals ───────────────────────────────────────────────────────
+  material.size    = (1.6 + audioData.rms * 3.0) * Math.max(0.1, settings.brightCap);
+  material.opacity = Math.max(0.1, settings.brightCap * (0.25 + audioData.rms * 0.4));
+
+  // gentle global rotation
+  particles.rotation.x += rotationSpeed.x * dtSec * (0.1 + audioData.midEnergy    * 0.4);
+  particles.rotation.y += rotationSpeed.y * dtSec * (0.1 + audioData.trebleEnergy * 0.4);
+
+  // very mild camera punch-in / FOV pulse
+  const cam = webGLAssets.camera as THREE.PerspectiveCamera;
+  cam.fov        = THREE.MathUtils.clamp(75 + audioData.rms * 1, 74, 76);
+  cam.position.z = 300 - audioData.rms * 10;
+  cam.updateProjectionMatrix();
+},
+
         }
       }
 
@@ -2790,24 +2470,37 @@
       particles!.rotation.x += audioData.trebleEnergy * 0.0006 + 0.0001;
     },
     cleanupWebGL: (webGLAssets) => {
-<<<<<<< HEAD
-        if (webGLAssets) {
-            if (webGLAssets.geometry) (webGLAssets.geometry as THREE.BufferGeometry).dispose();
-            if (webGLAssets.material) (webGLAssets.material as THREE.PointsMaterial).dispose();
-            if (webGLAssets.particles && webGLAssets.scene) (webGLAssets.scene as THREE.Scene).remove(webGLAssets.particles as THREE.Points);
-        }
+cleanupWebGL: (webGLAssets) => {
+  if (!webGLAssets) return;
+
+  // dispose geometry (new name first, fall back to legacy)
+  (webGLAssets.particleGeometry as THREE.BufferGeometry | undefined)?.dispose?.();
+  (webGLAssets.geometry         as THREE.BufferGeometry | undefined)?.dispose?.();
+
+  // dispose material (new name first, fall back to legacy)
+  (webGLAssets.particleMaterial as THREE.PointsMaterial  | undefined)?.dispose?.();
+  (webGLAssets.material         as THREE.PointsMaterial  | undefined)?.dispose?.();
+
+  // remove Points object from the scene
+  if (webGLAssets.particles && webGLAssets.scene) {
+    (webGLAssets.scene as THREE.Scene).remove(webGLAssets.particles as THREE.Points);
+  }
+},
+
     },
   },
 ];
 
 export const CONTROL_PANEL_WIDTH_STRING = "280px";
-
 // Utility function to draw procedural vines on an overlay canvas
-export function drawProceduralVines(ctx: CanvasRenderingContext2D, vines: ProceduralVine[]) {
+export function drawProceduralVines(
+  ctx: CanvasRenderingContext2D,
+  vines: ProceduralVine[]
+) {
   if (!ctx || !vines || vines.length === 0) return;
 
   ctx.save();
-  vines.forEach(vine => {
+  vines.forEach((vine) => {
     if (vine.points.length < 2 || vine.opacity <= 0.01) return;
 
     ctx.beginPath();
@@ -2815,44 +2508,48 @@
     for (let i = 1; i < vine.points.length; i++) {
       ctx.lineTo(vine.points[i].x, vine.points[i].y);
     }
+
     // Ensure color string has alpha component if opacity is not 1
     let strokeColor = vine.color;
     if (vine.opacity < 1.0) {
-        // Basic check for HSL/RGB and convert to HSLA/RGBA
-        if (strokeColor.startsWith('hsl(')) {
-            strokeColor = strokeColor.replace('hsl(', 'hsla(').replace(')', `, ${vine.opacity.toFixed(2)})`);
-        } else if (strokeColor.startsWith('rgb(')) {
-            strokeColor = strokeColor.replace('rgb(', 'rgba(').replace(')', `, ${vine.opacity.toFixed(2)})`);
-        } else if (strokeColor.startsWith('#') && strokeColor.length === 7) { // hex color #RRGGBB
-            const r = parseInt(strokeColor.slice(1, 3), 16);
-            const g = parseInt(strokeColor.slice(3, 5), 16);
-            const b = parseInt(strokeColor.slice(5, 7), 16);
-            strokeColor = `rgba(${r}, ${g}, ${b}, ${vine.opacity.toFixed(2)})`;
-        } else if (strokeColor.startsWith('#') && strokeColor.length === 4) { // short hex #RGB
-            const r = parseInt(strokeColor.slice(1, 2) + strokeColor.slice(1, 2), 16);
-            const g = parseInt(strokeColor.slice(2, 3) + strokeColor.slice(2, 3), 16);
-            const b = parseInt(strokeColor.slice(3, 4) + strokeColor.slice(3, 4), 16);
-            strokeColor = `rgba(${r}, ${g}, ${b}, ${vine.opacity.toFixed(2)})`;
-        }
-        // Other color formats would need more sophisticated parsing or a library
+      if (strokeColor.startsWith("hsl(")) {
+        strokeColor = strokeColor
+          .replace("hsl(", "hsla(")
+          .replace(")", `, ${vine.opacity.toFixed(2)})`);
+      } else if (strokeColor.startsWith("rgb(")) {
+        strokeColor = strokeColor
+          .replace("rgb(", "rgba(")
+          .replace(")", `, ${vine.opacity.toFixed(2)})`);
+      } else if (strokeColor.startsWith("#") && strokeColor.length === 7) {
+        // hex color #RRGGBB
+        const r = parseInt(strokeColor.slice(1, 3), 16);
+        const g = parseInt(strokeColor.slice(3, 5), 16);
+        const b = parseInt(strokeColor.slice(5, 7), 16);
+        strokeColor = `rgba(${r}, ${g}, ${b}, ${vine.opacity.toFixed(2)})`;
+      } else if (strokeColor.startsWith("#") && strokeColor.length === 4) {
+        // short hex #RGB
+        const r = parseInt(
+          strokeColor.slice(1, 2) + strokeColor.slice(1, 2),
+          16
+        );
+        const g = parseInt(
+          strokeColor.slice(2, 3) + strokeColor.slice(2, 3),
+          16
+        );
+        const b = parseInt(
+          strokeColor.slice(3, 4) + strokeColor.slice(3, 4),
+          16
+        );
+        strokeColor = `rgba(${r}, ${g}, ${b}, ${vine.opacity.toFixed(2)})`;
+      }
+      // Other color formats would need more sophisticated parsing or a library
     }
+
     ctx.strokeStyle = strokeColor;
     ctx.lineWidth = Math.max(0.5, vine.thickness);
-    ctx.lineCap = 'round';
-    ctx.lineJoin = 'round';
+    ctx.lineCap = "round";
+    ctx.lineJoin = "round";
     ctx.stroke();
   });
   ctx.restore();
 }
-
-    
-=======
-      webGLAssets.particleGeometry?.dispose();
-      webGLAssets.particleMaterial?.dispose();
-      webGLAssets.scene?.remove(webGLAssets.particles!);
-    },
-  },
-];
-
-export const CONTROL_PANEL_WIDTH_STRING = "280px";
->>>>>>> 1566a365

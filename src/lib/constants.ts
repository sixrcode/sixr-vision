--- conflicted
+++ resolved
@@ -5,8 +5,6 @@
 
 export const FFT_SIZES = [128, 256, 512] as const;
 
-<<<<<<< HEAD
-=======
 // SBNF Palette HSL (from the branding guide)
 const SBNF_HUES_SCENE = {
   black: 0, // #000000
@@ -30,7 +28,6 @@
     return [f(0), f(8), f(4)]; // R, G, B
 }
 
->>>>>>> c2f22d21
 // SBNF "Cosmic Grapevines" Themed Defaults
 export const DEFAULT_SETTINGS: Settings = {
   fftSize: 256,
@@ -40,15 +37,15 @@
   dither: 0.0,
   brightCap: 1.0,
   logoOpacity: 0.25,
-  showWebcam: false, 
-  mirrorWebcam: true, 
-  currentSceneId: 'radial_burst',
+  showWebcam: false,
+  mirrorWebcam: true,
+  currentSceneId: 'radial_burst', // Default to a visually active scene
   panicMode: false,
   logoBlackout: false,
   logoAnimationSettings: {
     type: 'pulse',
     speed: 1,
-    color: '#FF441A', // SBNF Orange-Red for solid/blink if used
+    color: '#FF441A', // SBNF Orange-Red for solid/blink
   },
   lastAISuggestedAssetPrompt: undefined,
   sceneTransitionDuration: 500,
@@ -56,14 +53,11 @@
   monitorAudio: false,
   selectedAudioInputDeviceId: undefined,
 
-  // AI Visual Overlay Mixer Settings - SBNF Themed
   enableAiOverlay: false,
   aiGeneratedOverlayUri: null,
   aiOverlayOpacity: 0.5,
   aiOverlayBlendMode: 'overlay',
-  aiOverlayPrompt: "Afrofuturistic cosmic vine with glowing purple grapes, starry nebula background, high contrast, transparent",
-  enablePeriodicAiOverlay: false,
-  aiOverlayRegenerationInterval: 45, // Default to 45 seconds
+  aiOverlayPrompt: "Afrofuturistic cosmic vine with glowing purple grapes, starry nebula background, high contrast, transparent", // SBNF Themed Prompt
 };
 
 
@@ -77,40 +71,54 @@
   beat: false,
 };
 
-// SBNF Colors for Placeholders:
-// BG: #5A36BB (Deep Purple), FG: #FFECDA (Light Peach/Cream)
-// Accent1: #FF441A (Orange-Red), Accent2: #FDB143 (Orange-Yellow), Accent3: #E1CCFF (Light Lavender)
-// Black: #000000
-
 export const SCENES: SceneDefinition[] = [
   {
     id: 'mirror_silhouette',
     name: 'Mirror Silhouette',
-    thumbnailUrl: 'https://placehold.co/120x80/5A36BB/FFECDA.png?text=Mirror',
+    thumbnailUrl: 'https://placehold.co/120x80/5A36BB/FFECDA.png?text=Mirror', // SBNF Colors
     dataAiHint: 'silhouette reflection webcam',
     draw: (ctx, audioData, settings, webcamFeed) => {
       const { width, height } = ctx.canvas;
-      ctx.fillStyle = 'hsl(var(--background-hsl))';
+      ctx.fillStyle = 'hsl(var(--background-hsl))'; // SBNF Deep Purple
       ctx.fillRect(0,0,width,height);
 
       if (webcamFeed && settings.showWebcam && webcamFeed.readyState >= webcamFeed.HAVE_METADATA && webcamFeed.videoWidth > 0 && webcamFeed.videoHeight > 0) {
         const camWidth = webcamFeed.videoWidth;
         const camHeight = webcamFeed.videoHeight;
-        
-        const canvasAspect = width / height;
-        const videoAspect = camWidth / camHeight;
-        let sx = 0, sy = 0, sWidth = camWidth, sHeight = camHeight;
-
-        if (canvasAspect > videoAspect) { // Canvas is wider than video, fit to height
+
+        // Cover scaling logic
+        let drawWidth = width;
+        let drawHeight = height;
+        let sx = 0;
+        let sy = 0;
+        let sWidth = camWidth;
+        let sHeight = camHeight;
+
+        if (width / height > camWidth / camHeight) {
+          // Canvas is wider than video (letterbox top/bottom) -> we crop video height
+          drawHeight = height;
+          drawWidth = camWidth * (height / camHeight);
+          sx = (camWidth - sWidth) / 2; // Should be 0 if sWidth = camWidth
+        } else {
+          // Canvas is taller than video (letterbox left/right) -> we crop video width
+          drawWidth = width;
+          drawHeight = camHeight * (width / camWidth);
+          sy = (camHeight - sHeight) / 2; // Should be 0 if sHeight = camHeight
+        }
+        // Corrected cover scaling:
+        if (width / camWidth > height / camHeight) {
+            sWidth = camWidth;
+            sHeight = camWidth * (height / width);
+            sx = 0;
+            sy = (camHeight - sHeight) / 2;
+        } else {
             sHeight = camHeight;
-            sWidth = camHeight * canvasAspect;
+            sWidth = camHeight * (width / height);
+            sy = 0;
             sx = (camWidth - sWidth) / 2;
-        } else { // Canvas is taller or same aspect as video, fit to width
-            sWidth = camWidth;
-            sHeight = camWidth / canvasAspect;
-            sy = (camHeight - sHeight) / 2;
-        }
-        
+        }
+
+
         ctx.save();
         if (settings.mirrorWebcam) {
           ctx.translate(width, 0);
@@ -122,11 +130,9 @@
         ctx.restore();
 
         ctx.globalCompositeOperation = 'difference';
-        // SBNF Base Hue: Orange-Yellow (36), Primary Orange-Red (13), Lavender (267)
-        const sbnfHueOptions = [36, 13, 267];
-        const baseAccentHue = sbnfHueOptions[Math.floor(Math.random() * sbnfHueOptions.length)];
-
+        const baseAccentHue = 36; // SBNF Orange-Yellow base
         const energyColor = (baseAccentHue + audioData.bassEnergy * 40 + audioData.midEnergy * 20 + performance.now()/80) % 360;
+
         const differenceAlpha = Math.min(1, (0.95 + audioData.rms * 0.1 + (audioData.beat ? 0.05 : 0)) * settings.brightCap);
         ctx.fillStyle = `hsla(${energyColor}, 90%, 70%, ${differenceAlpha})`;
         ctx.fillRect(0, 0, width, height);
@@ -150,7 +156,7 @@
       } else {
         ctx.fillStyle = 'hsl(var(--muted-foreground-hsl))';
         ctx.textAlign = 'center';
-        ctx.font = `16px ${getComputedStyle(ctx.canvas).fontFamily.split(',')[0].trim() || 'var(--font-poppins)'}`;
+        ctx.font = `16px ${getComputedStyle(ctx.canvas).fontFamily.split(',')[0].trim() || 'var(--font-poppins)'}`; // Use Poppins
         if (!settings.showWebcam) {
           ctx.fillText('Webcam not enabled for this scene', width / 2, height / 2);
         } else {
@@ -162,11 +168,11 @@
   {
     id: 'echoing_shapes',
     name: 'Echoing Shapes',
-    thumbnailUrl: 'https://placehold.co/120x80/FF441A/FFECDA.png?text=Echoes',
+    thumbnailUrl: 'https://placehold.co/120x80/FF441A/FFECDA.png?text=Echoes', // SBNF Orange-Red on Cream
     dataAiHint: 'glowing orbs abstract shapes',
     draw: (ctx, audioData, settings) => {
       const { width, height } = ctx.canvas;
-      ctx.fillStyle = `hsla(var(--background-hsl-raw), ${settings.sceneTransitionActive && settings.sceneTransitionDuration > 0 ? 0.08 : 0.05})`;
+      ctx.fillStyle = `hsla(var(--background-hsl), ${settings.sceneTransitionActive && settings.sceneTransitionDuration > 0 ? 0.08 : 0.05})`;
       ctx.fillRect(0, 0, width, height);
 
       if (audioData.beat || audioData.rms > 0.02) {
@@ -179,9 +185,8 @@
           const x = Math.random() * width;
           const y = Math.random() * height;
           // SBNF Hues: Orange-Red (13), Orange-Yellow (36), Light Lavender (267)
-          const hueOptions = [13, 36, 267]; 
-          const baseSBNFHue = hueOptions[(i + Math.floor(performance.now()/1000)) % hueOptions.length];
-          const hue = (baseSBNFHue + audioData.trebleEnergy * 30 + Math.random()*20) % 360;
+          const hueOptions = [13, 36, 267];
+          const hue = hueOptions[Math.floor(Math.random() * hueOptions.length)];
           const alpha = (0.3 + audioData.trebleEnergy * 0.7 + audioData.rms * 0.5) * settings.brightCap;
 
           ctx.fillStyle = `hsla(${hue}, ${80 + Math.random()*20}%, ${60 + Math.random()*20}%, ${Math.min(1, alpha * 1.2)})`;
@@ -226,7 +231,7 @@
   {
     id: 'frequency_rings',
     name: 'Frequency Rings',
-    thumbnailUrl: 'https://placehold.co/120x80/FDB143/000000.png?text=Rings',
+    thumbnailUrl: 'https://placehold.co/120x80/FDB143/000000.png?text=Rings', // SBNF Orange-Yellow on Black
     dataAiHint: 'frequency audio rings',
     draw: (ctx, audioData, settings) => {
       const { width, height } = ctx.canvas;
@@ -234,11 +239,11 @@
       const centerY = height / 2;
       const maxRingRadius = Math.min(width, height) * 0.45;
 
-      ctx.fillStyle = `hsla(var(--background-hsl-raw), ${settings.sceneTransitionActive && settings.sceneTransitionDuration > 0 ? 0.15 : 0.1})`;
+      ctx.fillStyle = `hsla(var(--background-hsl), ${settings.sceneTransitionActive && settings.sceneTransitionDuration > 0 ? 0.15 : 0.1})`;
       ctx.fillRect(0, 0, width, height);
 
       const energies = [audioData.bassEnergy, audioData.midEnergy, audioData.trebleEnergy];
-      // SBNF Hues: Bass -> Orange-Red (13), Mid -> Orange-Yellow (36), Treble -> Lavender (267)
+      // SBNF Hues: Orange-Red (13), Orange-Yellow (36), Lavender (267)
       const baseHues = [13, 36, 267];
       const numSteps = 6 + Math.floor(audioData.rms * 12);
 
@@ -273,11 +278,11 @@
    {
     id: 'neon_pulse_grid',
     name: 'Neon Pulse Grid',
-    thumbnailUrl: 'https://placehold.co/120x80/E1CCFF/5A36BB.png?text=Grid',
+    thumbnailUrl: 'https://placehold.co/120x80/E1CCFF/5A36BB.png?text=Grid', // SBNF Light Lavender on Deep Purple
     dataAiHint: 'neon grid pulse',
     draw: (ctx, audioData, settings) => {
       const { width, height } = ctx.canvas;
-      ctx.fillStyle = `hsla(var(--background-hsl-raw), ${settings.sceneTransitionActive && settings.sceneTransitionDuration > 0 ? 0.28 : 0.22})`;
+      ctx.fillStyle = `hsla(var(--background-hsl), ${settings.sceneTransitionActive && settings.sceneTransitionDuration > 0 ? 0.28 : 0.22})`;
       ctx.fillRect(0, 0, width, height);
 
       const gridSize = 8 + Math.floor(audioData.rms * 12);
@@ -300,9 +305,9 @@
           if (radius < 1.5) continue;
 
           // SBNF Hues: Orange-Red (13), Orange-Yellow (36), Lavender (267), Deep Purple (258)
-          const hueOptions = [13, 36, 267, 258]; 
-          const baseSBNFHue = hueOptions[ (i*gridSize + j + Math.floor(performance.now()/2000)) % hueOptions.length ];
-          const hue = (baseSBNFHue + energy * 60 + (performance.now()/70)*10 + (audioData.beat ? 20:0) ) % 360;
+          const hueOptions = [13, 36, 267, 258];
+          const baseHue = hueOptions[ (i*gridSize + j) % hueOptions.length ];
+          const hue = (baseHue + energy * 60 + (performance.now()/70)*10 + (audioData.beat ? 20:0) ) % 360;
           const lightness = 45 + energy * 30;
           const alpha = 0.35 + energy * 0.65;
 
@@ -322,11 +327,11 @@
   {
     id: 'spectrum_bars',
     name: 'Spectrum Bars',
-    thumbnailUrl: 'https://placehold.co/120x80/5A36BB/FDB143.png?text=Bars', // SBNF BG, Accent 2
+    thumbnailUrl: 'https://placehold.co/120x80/5A36BB/FDB143.png?text=Bars', // SBNF Deep Purple on Orange-Yellow
     dataAiHint: 'audio spectrum analysis',
     draw: (ctx, audioData, settings) => {
       const { width, height } = ctx.canvas;
-      ctx.fillStyle = 'hsl(var(--background-hsl))'; // Solid background
+      ctx.fillStyle = 'hsl(var(--background-hsl))'; // SBNF Deep Purple
       ctx.fillRect(0,0,width,height);
 
       const spectrumSumForSilenceCheck = audioData.spectrum.reduce((s, v) => s + v, 0);
@@ -338,7 +343,7 @@
         ctx.font = `16px ${SBNF_BODY_FONT_FAMILY}`;
         ctx.fillText('Low audio signal. Make some noise or check input gain.', width / 2, height / 2);
         const barWidth = width / audioData.spectrum.length;
-        ctx.strokeStyle = 'hsla(var(--muted-foreground-hsl-raw), 0.2)';
+        ctx.strokeStyle = 'hsla(var(--muted-foreground-hsl), 0.2)';
         ctx.lineWidth = 1;
         for (let k = 0; k < audioData.spectrum.length; k++) {
           ctx.strokeRect(k * barWidth, height - (height * 0.03), barWidth -1 , (height * 0.03));
@@ -347,7 +352,7 @@
       }
 
       const barWidth = width / audioData.spectrum.length;
-      const effectiveBrightCap = Math.max(0.1, settings.brightCap); 
+      const effectiveBrightCap = Math.max(0.1, settings.brightCap);
       // SBNF Hues: Orange-Red (13), Orange-Yellow (36), Lavender (267), Deep Purple (258)
       const hueCycle = [13, 36, 267, 258];
 
@@ -357,7 +362,7 @@
         const barHeight = Math.max(0.5, barHeightBase * (0.4 + audioData.rms * 0.6 + (audioData.beat ? 0.25 : 0) ) );
 
         const hueIndex = Math.floor((i / audioData.spectrum.length) * hueCycle.length);
-        const baseHue = hueCycle[(hueIndex + Math.floor(performance.now()/3000)) % hueCycle.length]; // Shift base hue over time
+        const baseHue = hueCycle[hueIndex % hueCycle.length];
         const hue = (baseHue + normalizedValue * 30 + (audioData.beat ? 20 : 0)) % 360;
 
         const saturation = 85 + normalizedValue * 15;
@@ -366,7 +371,7 @@
         ctx.fillStyle = `hsl(${hue}, ${Math.min(100, saturation)}%, ${Math.min(85, lightness)}%)`;
         ctx.fillRect(i * barWidth, height - barHeight, barWidth - 0.5, barHeight); 
 
-        if (normalizedValue > 0.35) { // Add a brighter tip to taller bars
+        if (normalizedValue > 0.35) {
           ctx.fillStyle = `hsla(${(hue + 25) % 360}, ${saturation + 10}%, ${lightness + 25}%, 0.65)`;
           ctx.fillRect(i * barWidth, height - barHeight * 1.05, barWidth - 1.2, barHeight * 0.25);
         }
@@ -376,11 +381,11 @@
   {
     id: 'radial_burst',
     name: 'Radial Burst',
-    thumbnailUrl: 'https://placehold.co/120x80/FF441A/000000.png?text=Burst', // SBNF Accent 1, Black
+    thumbnailUrl: 'https://placehold.co/120x80/FF441A/000000.png?text=Burst', // SBNF Orange-Red on Black
     dataAiHint: 'abstract explosion particles',
     draw: (ctx, audioData, settings) => {
       const { width, height } = ctx.canvas;
-      ctx.fillStyle = `hsla(var(--background-hsl-raw), ${settings.sceneTransitionActive && settings.sceneTransitionDuration > 0 ? 0.18 : 0.15})`;
+      ctx.fillStyle = `hsla(var(--background-hsl), ${settings.sceneTransitionActive && settings.sceneTransitionDuration > 0 ? 0.18 : 0.15})`;
       ctx.fillRect(0,0,width,height);
 
       const centerX = width / 2;
@@ -396,7 +401,7 @@
         ctx.font = `16px ${getComputedStyle(ctx.canvas).fontFamily.split(',')[0].trim() || 'var(--font-poppins)'}`;
         ctx.fillText('Low audio signal. Make some noise or check input gain.', width / 2, height / 2);
         const numPlaceholderCircles = 10;
-        ctx.strokeStyle = 'hsla(var(--muted-foreground-hsl-raw), 0.15)';
+        ctx.strokeStyle = 'hsla(var(--muted-foreground-hsl), 0.15)';
         ctx.lineWidth = 1.0;
         for (let i = 0; i < numPlaceholderCircles; i++) {
           const r = (Math.min(width, height) * 0.01) + (i * Math.min(width, height) * 0.04);
@@ -415,7 +420,7 @@
         const x = centerX + Math.cos(angle) * currentRadius;
         const y = centerY + Math.sin(angle) * currentRadius;
         const particleSize = (1.2 + energy * 3.5) * settings.brightCap;
-        const hue = (sbnfHues[(i + Math.floor(performance.now()/2500)) % sbnfHues.length] + energy * 40 + (audioData.beat ? 25 : 0)) % 360;
+        const hue = (sbnfHues[i % sbnfHues.length] + energy * 40 + (audioData.beat ? 25 : 0)) % 360;
         ctx.fillStyle = `hsla(${hue}, ${85 + energy*15}%, ${55 + energy*25}%, ${0.4 + energy * 0.6})`;
         ctx.beginPath(); ctx.arc(x,y,particleSize,0, Math.PI*2); ctx.fill();
       }
@@ -438,18 +443,17 @@
   {
     id: 'geometric_tunnel',
     name: 'Geometric Tunnel',
-    thumbnailUrl: 'https://placehold.co/120x80/5A36BB/FF441A.png?text=Tunnel', // SBNF BG, Accent 1
+    thumbnailUrl: 'https://placehold.co/120x80/5A36BB/FF441A.png?text=Tunnel', // SBNF Deep Purple on Orange-Red
     dataAiHint: 'geometric tunnel flight',
     draw: (ctx, audioData, settings) => {
       const { width, height } = ctx.canvas;
       const centerX = width / 2;
       const centerY = height / 2;
-      ctx.fillStyle = `hsla(var(--background-hsl-raw), ${settings.sceneTransitionActive && settings.sceneTransitionDuration > 0 ? 0.35 : 0.28})`;
+      ctx.fillStyle = `hsla(var(--background-hsl), ${settings.sceneTransitionActive && settings.sceneTransitionDuration > 0 ? 0.35 : 0.28})`;
       ctx.fillRect(0, 0, width, height);
 
       const numLayers = 12 + Math.floor(audioData.rms * 15);
-      // SBNF Hues: Orange-Red (13), Orange-Yellow (36), Lavender (267), Deep Purple (258)
-      const sbnfHues = [13, 36, 267, 258];
+      const sbnfHues = [13, 36, 267, 258]; // SBNF Palette: Orange-Red, Orange-Yellow, Lavender, Deep Purple
 
       for (let i = 0; i < numLayers; i++) {
         const timeFactor = performance.now() / (1600 - audioData.bpm * 7.0);
@@ -464,7 +468,7 @@
         const alpha = (1 - depthProgress) * (0.35 + audioData.trebleEnergy * 0.65) * settings.brightCap * 2.0;
         if (alpha <= 0.005) continue;
 
-        const hue = (sbnfHues[(i + Math.floor(performance.now()/1500)) % sbnfHues.length] + depthProgress * 150 + audioData.rms * 100 + performance.now()/250) % 360;
+        const hue = (sbnfHues[i % sbnfHues.length] + depthProgress * 150 + audioData.rms * 100 + performance.now()/250) % 360;
 
         ctx.strokeStyle = `hsla(${hue}, 95%, ${60 + depthProgress * 20}%, ${alpha})`;
         ctx.lineWidth = Math.max(1.0, (1 - depthProgress) * (10 + (audioData.beat ? 6.5 : 0)) * settings.brightCap);
@@ -518,18 +522,18 @@
    {
     id: 'strobe_light',
     name: 'Strobe Light',
-    thumbnailUrl: 'https://placehold.co/120x80/FFECDA/000000.png?text=Strobe', // SBNF FG, Black
+    thumbnailUrl: 'https://placehold.co/120x80/FFECDA/000000.png?text=Strobe', // SBNF Cream on Black
     dataAiHint: 'strobe light flash',
     draw: (ctx, audioData, settings) => {
       const { width, height } = ctx.canvas;
       if (audioData.beat && settings.brightCap > 0.01) {
         // SBNF Hues: Orange-Red (13), Orange-Yellow (36), Lavender (267)
-        const hueOptions = [13, 36, 267, 258, 30, 0]; // Added more SBNF accents for variety
+        const hueOptions = [13, 36, 267];
         const hue = hueOptions[Math.floor(Math.random() * hueOptions.length)];
         ctx.fillStyle = `hsla(${hue}, 100%, ${85 + Math.random() * 15}%, ${settings.brightCap})`;
         ctx.fillRect(0, 0, width, height);
       } else {
-        ctx.fillStyle = 'hsl(var(--background-hsl))'; // Solid dark background
+        ctx.fillStyle = 'hsl(var(--background-hsl))'; // SBNF Deep Purple or Black if that's the base
         ctx.fillRect(0, 0, width, height);
       }
     },
@@ -537,60 +541,56 @@
   {
     id: 'particle_finale',
     name: 'Particle Finale',
-    thumbnailUrl: 'https://placehold.co/120x80/FDB143/5A36BB.png?text=Finale', // SBNF Accent 2, BG
-    dataAiHint: 'grand particle explosion fireworks',
-    draw: (ctx, audioData, settings) => {
-      const { width, height } = ctx.canvas;
-      ctx.fillStyle = `hsla(var(--background-hsl-raw), ${settings.sceneTransitionActive && settings.sceneTransitionDuration > 0 ? 0.12 : 0.08})`; // Faster fade for clarity
+    thumbnailUrl: 'https://placehold.co/120x80/FDB143/5A36BB.png?text=Finale', // SBNF Orange-Yellow on Deep Purple
+    dataAiHint: 'grand particle explosion confetti fireworks',
+    draw: (ctx, audioData, settings) => {
+      const { width, height } = ctx.canvas;
+      ctx.fillStyle = `hsla(var(--background-hsl), ${settings.sceneTransitionActive && settings.sceneTransitionDuration > 0 ? 0.15 : 0.1})`;
       ctx.fillRect(0, 0, width, height);
 
       const centerX = width / 2;
       const centerY = height / 2;
-      const MAX_AMBIENT_PARTICLES = 2500; // Increased cap
-      const MAX_BURST_PARTICLES = 5000;  // Increased cap
+      const MAX_AMBIENT_PARTICLES = 1500; // Increased for grander finale
+      const MAX_BURST_PARTICLES = 3000; // Increased for grander finale
       // SBNF Hues: Orange-Red (13), Orange-Yellow (36), Lavender (267), Deep Purple (258)
-      const sbnfHues = [13, 36, 267, 258, 330, 30]; // Added more SBNF accents
-
-      const ambientParticleCount = Math.min(MAX_AMBIENT_PARTICLES, 200 + Math.floor(audioData.rms * 600 + audioData.midEnergy * 350 + audioData.trebleEnergy * 200)); // Increased multipliers
+      const sbnfHues = [13, 36, 267, 258];
+
+      const ambientParticleCount = Math.min(MAX_AMBIENT_PARTICLES, 150 + Math.floor(audioData.rms * 400 + audioData.midEnergy * 250 + audioData.trebleEnergy * 150));
       for (let i = 0; i < ambientParticleCount; i++) {
-        if (Math.random() < audioData.rms * 0.85 + 0.10) { // Slightly higher base chance
+        if (Math.random() < audioData.rms * 0.8 + 0.15) {
           const x = Math.random() * width;
           const y = Math.random() * height;
-          const size = (1.5 + Math.random() * 5.5 * (audioData.midEnergy + audioData.trebleEnergy * 0.8)) * settings.brightCap; // Slightly larger
-          const hue = (sbnfHues[(i + Math.floor(performance.now()/1000)) % sbnfHues.length] + Math.random() * 70 - 35 + performance.now()/100) % 360; // Faster hue cycle
-          const lightness = 55 + Math.random() * 30; // Brighter range
-          const alpha = (0.30 + Math.random() * 0.70 * (audioData.rms + 0.15)) * settings.brightCap * 1.4;
+          const size = (1.2 + Math.random() * 4.5 * (audioData.midEnergy + audioData.trebleEnergy * 0.7)) * settings.brightCap;
+          const hue = (sbnfHues[i % sbnfHues.length] + Math.random() * 60 - 30 + performance.now()/120) % 360;
+          const lightness = 60 + Math.random() * 25;
+          const alpha = (0.25 + Math.random() * 0.65 * (audioData.rms + 0.1)) * settings.brightCap * 1.3;
           ctx.fillStyle = `hsla(${hue}, 95%, ${lightness}%, ${Math.min(1, alpha)})`;
-          ctx.beginPath(); ctx.arc(x, y, Math.max(0.5, size), 0, Math.PI * 2); ctx.fill();
+          ctx.beginPath(); ctx.arc(x, y, Math.max(0.4, size), 0, Math.PI * 2); ctx.fill();
         }
       }
 
       if (audioData.beat) {
-        const burstParticleCount = Math.min(MAX_BURST_PARTICLES, 700 + Math.floor(audioData.bassEnergy * 1800 + audioData.rms * 1200)); // Increased multipliers
+        const burstParticleCount = Math.min(MAX_BURST_PARTICLES, 500 + Math.floor(audioData.bassEnergy * 1200 + audioData.rms * 800));
         for (let i = 0; i < burstParticleCount; i++) {
           const angle = Math.random() * Math.PI * 2;
-          const radius = Math.random() * Math.min(width, height) * 0.80 * (0.30 + audioData.bassEnergy * 0.60 + audioData.rms * 0.50);
-          const x = centerX + Math.cos(angle) * radius * (Math.random() * 0.75 + 0.55);
-          const y = centerY + Math.sin(angle) * radius * (Math.random() * 0.75 + 0.55);
-          const size = (2.5 + Math.random() * 15.0 * (audioData.bassEnergy * 1.4 + audioData.rms * 1.2)) * settings.brightCap; // Larger max size
-
-          const hue = (sbnfHues[ (i + Math.floor(audioData.bassEnergy*15)) % sbnfHues.length ] + (Math.random() * 80) - 40 + performance.now()/60) % 360; // Wider hue variance, faster cycle
-          const lightness = 70 + Math.random() * 25; // Brighter
-          const alpha = (0.80 + Math.random() * 0.25) * settings.brightCap * 1.15; // More opaque
+          const radius = Math.random() * Math.min(width, height) * 0.75 * (0.25 + audioData.bassEnergy * 0.55 + audioData.rms * 0.45);
+          const x = centerX + Math.cos(angle) * radius * (Math.random() * 0.7 + 0.6);
+          const y = centerY + Math.sin(angle) * radius * (Math.random() * 0.7 + 0.6);
+          const size = (2.0 + Math.random() * 12.0 * (audioData.bassEnergy * 1.3 + audioData.rms * 1.1)) * settings.brightCap;
+
+          const hue = (sbnfHues[ (i + Math.floor(audioData.bassEnergy*10)) % sbnfHues.length ] + (Math.random() * 70) - 35 + performance.now()/70) % 360;
+          const lightness = 68 + Math.random() * 22;
+          const alpha = (0.75 + Math.random() * 0.28) * settings.brightCap * 1.1;
 
           ctx.fillStyle = `hsla(${hue}, 100%, ${lightness}%, ${Math.min(1, alpha)})`;
-          ctx.beginPath(); ctx.arc(x, y, Math.max(1.0, size), 0, Math.PI * 2); ctx.fill();
+          ctx.beginPath(); ctx.arc(x, y, Math.max(0.8, size), 0, Math.PI * 2); ctx.fill();
         }
       }
     },
   },
 ];
 
-<<<<<<< HEAD
+
 export const CONTROL_PANEL_WIDTH_STRING = "280px";
-=======
-
-export const CONTROL_PANEL_WIDTH_STRING = "280px";
-
-    
->>>>>>> c2f22d21
+
+    
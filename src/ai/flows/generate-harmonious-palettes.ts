--- conflicted
+++ resolved
@@ -1,3 +1,4 @@
+
 'use server';
 /**
  * @fileOverview A harmonious color-palette generator AI agent.
@@ -6,10 +7,14 @@
  * - GenerateHarmoniousPalettesInput / Output – typed Zod schemas
  */
 
-<<<<<<< HEAD
 import {ai} from '@/ai/genkit';
 import {z} from 'genkit';
 import { HARMONIOUS_PALETTES_PROMPT } from '@/ai/prompts'; // Import the prompt
+import { defaultSafetySettings } from '../sharedConstants';
+
+/* ────────────────────────────────────────────────────────────────────────── */
+/*  Types & Schemas                                                          */
+/* ────────────────────────────────────────────────────────────────────────── */
 
 const GenerateHarmoniousPalettesInputSchema = z.object({
   baseColorHue: z
@@ -22,21 +27,6 @@
     .min(2, "Number of colors must be at least 2.")
     .max(10, "Number of colors cannot exceed 10.")
     .describe('The number of colors to generate in the palette.'),
-=======
-import { ai } from '@/ai/genkit';
-import { z } from 'genkit';
-import { defaultSafetySettings } from '../sharedConstants';
-
-/* ────────────────────────────────────────────────────────────────────────── */
-/*  Types & Schemas                                                          */
-/* ────────────────────────────────────────────────────────────────────────── */
-
-const GenerateHarmoniousPalettesInputSchema = z.object({
-  /** Base hue in the HSB colour space (0–360°). */
-  baseColorHue: z.number(),
-  /** Number of colours to return. */
-  numColors: z.number(),
->>>>>>> fd932cf8
 });
 export type GenerateHarmoniousPalettesInput = z.infer<
   typeof GenerateHarmoniousPalettesInputSchema
@@ -53,7 +43,6 @@
   typeof GenerateHarmoniousPalettesOutputSchema
 >;
 
-<<<<<<< HEAD
 // LRU Cache Implementation
 const MAX_CACHE_SIZE = 50;
 const generatePalettesCache = new Map<string, GenerateHarmoniousPalettesOutput>();
@@ -99,45 +88,23 @@
   // Test case consideration: Call with input.baseColorHue < 0 or > 360.
   return generateHarmoniousPalettesFlow(input);
 }
-=======
-/* ────────────────────────────────────────────────────────────────────────── */
 
-const MODEL_NAME_TEXT = 'googleai/gemini-2.0-flash';
->>>>>>> fd932cf8
-
-/** Simple in-memory LRU placeholder (replace with capped-size cache soon). */
-const paletteCache = new Map<string, GenerateHarmoniousPalettesOutput>();
-
-<<<<<<< HEAD
 const MODEL_NAME_TEXT = 'googleai/gemini-2.0-flash';
 console.log(`[AI Flow Init] generateHarmoniousPalettesFlow uses model: ${MODEL_NAME_TEXT}`);
 
-=======
 /* ────────────────────────────────────────────────────────────────────────── */
 /*  Prompt definition                                                        */
 /* ────────────────────────────────────────────────────────────────────────── */
->>>>>>> fd932cf8
 
 const harmoniousPalettePrompt = ai.definePrompt({
   name: 'generateHarmoniousPalettesPrompt',
-<<<<<<< HEAD
   input: {schema: GenerateHarmoniousPalettesInputSchema},
   output: {schema: GenerateHarmoniousPalettesOutputSchema},
   prompt: HARMONIOUS_PALETTES_PROMPT, // Use imported prompt
   config: {
     safetySettings: defaultSafetySettings,
+    model: MODEL_NAME_TEXT, // Ensure model is specified in prompt config
   }
-=======
-  input: { schema: GenerateHarmoniousPalettesInputSchema },
-  output: { schema: GenerateHarmoniousPalettesOutputSchema },
-  prompt: `You are a color-palette expert. Given a base hue and a desired
-number of colours, return a JSON array of harmonious HSB triples.
-Hue range: 0–360. Saturation & Brightness: 0–100.
-Base hue: {{{baseColorHue}}}
-Palette size: {{{numColors}}}
-Return only the JSON array.`,
-  config: { safetySettings: defaultSafetySettings },
->>>>>>> fd932cf8
 });
 
 /* ────────────────────────────────────────────────────────────────────────── */
@@ -154,7 +121,6 @@
     input: GenerateHarmoniousPalettesInput,
   ): Promise<GenerateHarmoniousPalettesOutput> => {
     const cacheKey = JSON.stringify(input);
-<<<<<<< HEAD
     const cachedResult = getFromCache(cacheKey);
     if (cachedResult) {
       console.log(`[Cache Hit] generateHarmoniousPalettesFlow: Returning cached palette for input: ${cacheKey}`);
@@ -178,36 +144,5 @@
     setInCache(cacheKey, output);
     console.log(`[Cache Set] generateHarmoniousPalettesFlow: Cached palette for input: ${cacheKey}`);
     return output;
-  }
-);
-=======
-
-    if (paletteCache.has(cacheKey)) {
-      console.log(`[Palette-Cache HIT] ${cacheKey}`);
-      return paletteCache.get(cacheKey)!;
-    }
-
-    console.log(
-      `[Palette-Cache MISS] Generating with ${MODEL_NAME_TEXT} for ${cacheKey}`,
-    );
-    const t0 = performance.now();
-    const { output } = await prompt(input);
-    console.log(
-      `[AI] palette generation took ${(performance.now() - t0).toFixed(1)} ms`,
-    );
-
-    if (!output) throw new Error('AI failed to generate a palette.');
-
-    paletteCache.set(cacheKey, output);
-    return output;
   },
-);
-
-/* ────────────────────────────────────────────────────────────────────────── */
-
-export async function generateHarmoniousPalettes(
-  input: GenerateHarmoniousPalettesInput,
-): Promise<GenerateHarmoniousPalettesOutput> {
-  return generateHarmoniousPalettesFlow(input);
-}
->>>>>>> fd932cf8
+);
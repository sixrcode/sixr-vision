--- conflicted
+++ resolved
@@ -1,24 +1,24 @@
-
 'use server';
 /**
- * @fileOverview A harmonious color palette generator AI agent.
+ * @fileOverview A harmonious color-palette generator AI agent.
  *
- * - generateHarmoniousPalettes - A function that handles the color palette generation process.
- * - GenerateHarmoniousPalettesInput - The input type for the generateHarmoniousPalettes function.
- * - GenerateHarmoniousPalettesOutput - The return type for the generateHarmoniousPalettes function.
+ * - generateHarmoniousPalettes  – main entry point
+ * - GenerateHarmoniousPalettesInput / Output – typed Zod schemas
  */
 
-import {ai} from '@/ai/genkit';
-import {z} from 'genkit';
+import { ai } from '@/ai/genkit';
+import { z } from 'genkit';
 import { defaultSafetySettings } from '../sharedConstants';
 
+/* ────────────────────────────────────────────────────────────────────────── */
+/*  Types & Schemas                                                          */
+/* ────────────────────────────────────────────────────────────────────────── */
+
 const GenerateHarmoniousPalettesInputSchema = z.object({
-  baseColorHue: z
-    .number()
-    .describe('The base color hue for the palette, between 0 and 360.'),
-  numColors: z
-    .number()
-    .describe('The number of colors to generate in the palette.'),
+  /** Base hue in the HSB colour space (0–360°). */
+  baseColorHue: z.number(),
+  /** Number of colours to return. */
+  numColors: z.number(),
 });
 export type GenerateHarmoniousPalettesInput = z.infer<
   typeof GenerateHarmoniousPalettesInputSchema
@@ -26,59 +26,42 @@
 
 const GenerateHarmoniousPalettesOutputSchema = z.array(
   z.object({
-    hue: z.number().describe('The hue of the color, between 0 and 360.'),
-    saturation:
-      z.number().describe('The saturation of the color, between 0 and 100.'),
-    brightness:
-      z.number().describe('The brightness of the color, between 0 and 100.'),
-  })
+    hue: z.number(),          // 0-360
+    saturation: z.number(),   // 0-100
+    brightness: z.number(),   // 0-100
+  }),
 );
-
 export type GenerateHarmoniousPalettesOutput = z.infer<
   typeof GenerateHarmoniousPalettesOutputSchema
 >;
 
-// In-memory cache for this flow
-const generatePalettesCache = new Map<string, GenerateHarmoniousPalettesOutput>();
+/* ────────────────────────────────────────────────────────────────────────── */
 
-export async function generateHarmoniousPalettes(
-  input: GenerateHarmoniousPalettesInput
-): Promise<GenerateHarmoniousPalettesOutput> {
-  return generateHarmoniousPalettesFlow(input);
-}
+const MODEL_NAME_TEXT = 'googleai/gemini-2.0-flash';
 
-<<<<<<< HEAD
-const defaultSafetySettings = [
-  { category: 'HARM_CATEGORY_HATE_SPEECH', threshold: 'BLOCK_MEDIUM_AND_ABOVE' },
-  { category: 'HARM_CATEGORY_DANGEROUS_CONTENT', threshold: 'BLOCK_MEDIUM_AND_ABOVE' },
-  { category: 'HARM_CATEGORY_HARASSMENT', threshold: 'BLOCK_MEDIUM_AND_ABOVE' },
-  { category: 'HARM_CATEGORY_SEXUALLY_EXPLICIT', threshold: 'BLOCK_MEDIUM_AND_ABOVE' },
-];
+/** Simple in-memory LRU placeholder (replace with capped-size cache soon). */
+const paletteCache = new Map<string, GenerateHarmoniousPalettesOutput>();
 
-const MODEL_NAME_TEXT = 'googleai/gemini-2.0-flash'; // As defined in src/ai/genkit.ts for default text model
+/* ────────────────────────────────────────────────────────────────────────── */
+/*  Prompt definition                                                        */
+/* ────────────────────────────────────────────────────────────────────────── */
 
-=======
->>>>>>> 13b40244
 const prompt = ai.definePrompt({
   name: 'generateHarmoniousPalettesPrompt',
-  input: {schema: GenerateHarmoniousPalettesInputSchema},
-  output: {schema: GenerateHarmoniousPalettesOutputSchema},
-  prompt: `You are a color palette generation AI. You will generate a
-harmonious color palette based on the provided base color hue, and the
-number of colors requested. The output should be a JSON array of HSB
-(Hue, Saturation, Brightness) color values. Hue is between 0 and 360,
-saturation and brightness are between 0 and 100.
+  input: { schema: GenerateHarmoniousPalettesInputSchema },
+  output: { schema: GenerateHarmoniousPalettesOutputSchema },
+  prompt: `You are a color-palette expert. Given a base hue and a desired
+number of colours, return a JSON array of harmonious HSB triples.
+Hue range: 0–360. Saturation & Brightness: 0–100.
+Base hue: {{{baseColorHue}}}
+Palette size: {{{numColors}}}
+Return only the JSON array.`,
+  config: { safetySettings: defaultSafetySettings },
+});
 
-Base Color Hue: {{{baseColorHue}}}
-Number of Colors: {{{numColors}}}
-
-Ensure the generated colors are visually harmonious and work well together.
-Use established color theory principles to create the palette.
-`,
-  config: {
-    safetySettings: defaultSafetySettings,
-  }
-});
+/* ────────────────────────────────────────────────────────────────────────── */
+/*  Flow definition                                                          */
+/* ────────────────────────────────────────────────────────────────────────── */
 
 const generateHarmoniousPalettesFlow = ai.defineFlow(
   {
@@ -86,25 +69,36 @@
     inputSchema: GenerateHarmoniousPalettesInputSchema,
     outputSchema: GenerateHarmoniousPalettesOutputSchema,
   },
-  async (input: GenerateHarmoniousPalettesInput): Promise<GenerateHarmoniousPalettesOutput> => {
+  async (
+    input: GenerateHarmoniousPalettesInput,
+  ): Promise<GenerateHarmoniousPalettesOutput> => {
     const cacheKey = JSON.stringify(input);
-    if (generatePalettesCache.has(cacheKey)) {
-      console.log(`[Cache Hit] generateHarmoniousPalettesFlow: Returning cached palette for input: ${cacheKey}`);
-      return generatePalettesCache.get(cacheKey)!;
+
+    if (paletteCache.has(cacheKey)) {
+      console.log(`[Palette-Cache HIT] ${cacheKey}`);
+      return paletteCache.get(cacheKey)!;
     }
 
-    console.log(`[Cache Miss] generateHarmoniousPalettesFlow: Generating palette for input: ${cacheKey} using model: ${MODEL_NAME_TEXT}`);
-    const startTime = performance.now();
-    const {output} = await prompt(input);
-    const endTime = performance.now();
-    console.log(`[AI Benchmark] generateHarmoniousPalettesFlow prompt call took ${(endTime - startTime).toFixed(2)} ms`);
-    
-    if (!output) {
-        throw new Error('AI failed to generate a palette.');
-    }
-    
-    generatePalettesCache.set(cacheKey, output);
-    console.log(`[Cache Set] generateHarmoniousPalettesFlow: Cached palette for input: ${cacheKey}`);
+    console.log(
+      `[Palette-Cache MISS] Generating with ${MODEL_NAME_TEXT} for ${cacheKey}`,
+    );
+    const t0 = performance.now();
+    const { output } = await prompt(input);
+    console.log(
+      `[AI] palette generation took ${(performance.now() - t0).toFixed(1)} ms`,
+    );
+
+    if (!output) throw new Error('AI failed to generate a palette.');
+
+    paletteCache.set(cacheKey, output);
     return output;
-  }
+  },
 );
+
+/* ────────────────────────────────────────────────────────────────────────── */
+
+export async function generateHarmoniousPalettes(
+  input: GenerateHarmoniousPalettesInput,
+): Promise<GenerateHarmoniousPalettesOutput> {
+  return generateHarmoniousPalettesFlow(input);
+}
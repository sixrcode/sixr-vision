--- conflicted
+++ resolved
@@ -3,13 +3,10 @@
   "version": "0.2.0",
   "private": true,
   "scripts": {
-<<<<<<< HEAD
     "dev": "wait-on tcp:9002 || find-free-port --min 9003 --max 9999 | xargs -I{} PORT={} next dev --turbopack --port 9002 --hostname 0.0.0.0",
     "genkit:dev": "genkit start -- tsx src/ai/dev.ts",
     "genkit:watch": "genkit start -- tsx --watch src/ai/dev.ts",
-=======
-    "dev": "wait-on tcp:9002 || find-free-port --min 9003 --max 9999 | xargs -I{} PORT={} next dev --turbopack",
->>>>>>> 6d0c4d68
+
     "build": "next build",
     "start": "next start",
     "lint": "next lint",
